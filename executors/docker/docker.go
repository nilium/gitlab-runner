package docker

import (
	"bytes"
	"context"
	"errors"
	"fmt"
	"io"
	"os"
	"path"
	"path/filepath"
	"regexp"
	"sort"
	"strconv"
	"strings"
	"sync"
	"time"

	"github.com/docker/docker/api/types"
	"github.com/docker/docker/api/types/container"
	"github.com/docker/docker/api/types/network"
	"github.com/docker/docker/pkg/stdcopy"
	"github.com/kardianos/osext"
	"github.com/mattn/go-zglob"
	"github.com/sirupsen/logrus"

	"gitlab.com/gitlab-org/gitlab-runner/common"
	"gitlab.com/gitlab-org/gitlab-runner/executors"
	"gitlab.com/gitlab-org/gitlab-runner/executors/docker/internal/labels"
	"gitlab.com/gitlab-org/gitlab-runner/executors/docker/internal/networks"
	"gitlab.com/gitlab-org/gitlab-runner/executors/docker/internal/volumes"
	"gitlab.com/gitlab-org/gitlab-runner/executors/docker/internal/volumes/parser"
	"gitlab.com/gitlab-org/gitlab-runner/helpers"
	"gitlab.com/gitlab-org/gitlab-runner/helpers/container/helperimage"
	"gitlab.com/gitlab-org/gitlab-runner/helpers/container/services"
	"gitlab.com/gitlab-org/gitlab-runner/helpers/docker"
	"gitlab.com/gitlab-org/gitlab-runner/helpers/featureflags"
)

const (
	DockerExecutorStagePrepare common.ExecutorStage = "docker_prepare"
	DockerExecutorStageRun     common.ExecutorStage = "docker_run"
	DockerExecutorStageCleanup common.ExecutorStage = "docker_cleanup"

	DockerExecutorStageCreatingBuildVolumes common.ExecutorStage = "docker_creating_build_volumes"
	DockerExecutorStageCreatingServices     common.ExecutorStage = "docker_creating_services"
	DockerExecutorStageCreatingUserVolumes  common.ExecutorStage = "docker_creating_user_volumes"
	DockerExecutorStagePullingImage         common.ExecutorStage = "docker_pulling_image"
)

const (
	AuthConfigSourceNameUserVariable = "$DOCKER_AUTH_CONFIG"
	AuthConfigSourceNameJobPayload   = "job payload (GitLab Registry)"
)

<<<<<<< HEAD
const (
	labelTypeKey     = "type"
	labelCacheType   = "cache"
	labelServiceType = "service"
	labelWaitType    = "wait"
)
=======
// containerStatusCreated is one of the Docker states a container can be in.
const containerStatusCreated = "created"
>>>>>>> e190c1fe

var DockerPrebuiltImagesPaths []string

var neverRestartPolicy = container.RestartPolicy{Name: "no"}

var errVolumesManagerUndefined = errors.New("volumesManager is undefined")

var errNetworksManagerUndefined = errors.New("networksManager is undefined")

type executor struct {
	executors.AbstractExecutor
	client       docker.Client
	volumeParser parser.Parser
	info         types.Info

	temporary []string // IDs of containers that should be removed

	builds   []string // IDs of successfully created build containers
	services []*types.Container

	links   []string
	labeler labels.Labeler

	devices []container.DeviceMapping

	helperImageInfo helperimage.Info

	usedImages     map[string]string
	usedImagesLock sync.RWMutex

	volumesManager  volumes.Manager
	networksManager networks.Manager

	networkMode container.NetworkMode

	projectUniqRandomizedName string
}

func init() {
	runnerFolder, err := osext.ExecutableFolder()
	if err != nil {
		logrus.Errorln("Docker executor: unable to detect gitlab-runner folder, prebuilt image helpers will be loaded from DockerHub.", err)
	}

	DockerPrebuiltImagesPaths = []string{
		filepath.Join(runnerFolder, "helper-images"),
		filepath.Join(runnerFolder, "out/helper-images"),
	}
}

func (e *executor) getServiceVariables() []string {
	return e.Build.GetAllVariables().PublicOrInternal().StringList()
}

func (e *executor) getUserAuthConfiguration(indexName string) (string, *types.AuthConfig) {
	if e.Build == nil {
		return "", nil
	}

	buf := bytes.NewBufferString(e.Build.GetDockerAuthConfig())
	authConfigs, _ := docker.ReadAuthConfigsFromReader(buf)

	if authConfigs == nil {
		return "", nil
	}

	return AuthConfigSourceNameUserVariable, docker.ResolveDockerAuthConfig(indexName, authConfigs)
}

func (e *executor) getBuildAuthConfiguration(indexName string) (string, *types.AuthConfig) {
	if e.Build == nil {
		return "", nil
	}

	authConfigs := make(map[string]types.AuthConfig)

	for _, credentials := range e.Build.Credentials {
		if credentials.Type != "registry" {
			continue
		}

		authConfigs[credentials.URL] = types.AuthConfig{
			Username:      credentials.Username,
			Password:      credentials.Password,
			ServerAddress: credentials.URL,
		}
	}

	return AuthConfigSourceNameJobPayload, docker.ResolveDockerAuthConfig(indexName, authConfigs)
}

func (e *executor) getHomeDirAuthConfiguration(indexName string) (string, *types.AuthConfig) {
	sourceFile, authConfigs, _ := docker.ReadDockerAuthConfigsFromHomeDir(e.Shell().User)

	if authConfigs == nil {
		return "", nil
	}
	return sourceFile, docker.ResolveDockerAuthConfig(indexName, authConfigs)

}

type authConfigResolver func(indexName string) (string, *types.AuthConfig)

func (e *executor) getAuthConfig(imageName string) *types.AuthConfig {
	indexName, _ := docker.SplitDockerImageName(imageName)

	resolvers := []authConfigResolver{
		e.getUserAuthConfiguration,
		e.getHomeDirAuthConfiguration,
		e.getBuildAuthConfiguration,
	}

	for _, resolver := range resolvers {
		source, authConfig := resolver(indexName)

		if authConfig != nil {
			e.Println("Authenticating with credentials from", source)
			e.Debugln("Using", authConfig.Username, "to connect to", authConfig.ServerAddress,
				"in order to resolve", imageName, "...")

			return authConfig
		}
	}

	e.Debugln(fmt.Sprintf("No credentials found for %v", indexName))

	return nil
}

func (e *executor) pullDockerImage(imageName string, ac *types.AuthConfig) (*types.ImageInspect, error) {
	e.SetCurrentStage(DockerExecutorStagePullingImage)
	e.Println("Pulling docker image", imageName, "...")

	ref := imageName
	// Add :latest to limit the download results
	if !strings.ContainsAny(ref, ":@") {
		ref += ":latest"
	}

	options := types.ImagePullOptions{}
	if ac != nil {
		options.RegistryAuth, _ = docker.EncodeAuthConfig(ac)
	}

	errorRegexp := regexp.MustCompile("(repository does not exist|not found)")
	if err := e.client.ImagePullBlocking(e.Context, ref, options); err != nil {
		if errorRegexp.MatchString(err.Error()) {
			return nil, &common.BuildError{Inner: err}
		}
		return nil, err
	}

	image, _, err := e.client.ImageInspectWithRaw(e.Context, imageName)
	return &image, err
}

func (e *executor) getDockerImage(imageName string) (image *types.ImageInspect, err error) {
	pullPolicy, err := e.Config.Docker.PullPolicy.Get()
	if err != nil {
		return nil, err
	}

	authConfig := e.getAuthConfig(imageName)

	e.Debugln("Looking for image", imageName, "...")
	existingImage, _, err := e.client.ImageInspectWithRaw(e.Context, imageName)

	// Return early if we already used that image
	if err == nil && e.wasImageUsed(imageName, existingImage.ID) {
		return &existingImage, nil
	}

	defer func() {
		if err == nil {
			e.markImageAsUsed(imageName, image.ID)
		}
	}()

	// If never is specified then we return what inspect did return
	if pullPolicy == common.PullPolicyNever {
		return &existingImage, err
	}

	if err == nil {
		// Don't pull image that is passed by ID
		if existingImage.ID == imageName {
			return &existingImage, nil
		}

		// If not-present is specified
		if pullPolicy == common.PullPolicyIfNotPresent {
			e.Println("Using locally found image version due to if-not-present pull policy")
			return &existingImage, err
		}
	}

	return e.pullDockerImage(imageName, authConfig)
}

func (e *executor) expandAndGetDockerImage(imageName string, allowedImages []string) (*types.ImageInspect, error) {
	imageName, err := e.expandImageName(imageName, allowedImages)
	if err != nil {
		return nil, err
	}

	image, err := e.getDockerImage(imageName)
	if err != nil {
		return nil, err
	}

	return image, nil
}

func (e *executor) loadPrebuiltImage(path, ref, tag string) (*types.ImageInspect, error) {
	file, err := os.OpenFile(path, os.O_RDONLY, 0600)
	if err != nil {
		if os.IsNotExist(err) {
			return nil, err
		}

		return nil, fmt.Errorf("cannot load prebuilt image: %s: %w", path, err)
	}
	defer file.Close()

	e.Debugln("Loading prebuilt image...")

	source := types.ImageImportSource{
		Source:     file,
		SourceName: "-",
	}
	options := types.ImageImportOptions{Tag: tag}

	if err := e.client.ImageImportBlocking(e.Context, source, ref, options); err != nil {
		return nil, fmt.Errorf("failed to import image: %w", err)
	}

	image, _, err := e.client.ImageInspectWithRaw(e.Context, ref+":"+tag)
	if err != nil {
		e.Debugln("Inspecting imported image", ref, "failed:", err)
		return nil, err
	}

	return &image, err
}

func (e *executor) getPrebuiltImage() (*types.ImageInspect, error) {
	if imageNameFromConfig := e.Config.Docker.HelperImage; imageNameFromConfig != "" {
		imageNameFromConfig = common.AppVersion.Variables().ExpandValue(imageNameFromConfig)

		e.Debugln("Pull configured helper_image for predefined container instead of import bundled image", imageNameFromConfig, "...")

		return e.getDockerImage(imageNameFromConfig)
	}

	e.Debugln(fmt.Sprintf("Looking for prebuilt image %s...", e.helperImageInfo))
	image, _, err := e.client.ImageInspectWithRaw(e.Context, e.helperImageInfo.String())
	if err == nil {
		return &image, nil
	}

	// Try to load prebuilt image from local filesystem
	loadedImage := e.getLocalHelperImage()
	if loadedImage != nil {
		return loadedImage, nil
	}

	// Fallback to getting image from DockerHub
	e.Debugln(fmt.Sprintf("Loading image form registry: %s", e.helperImageInfo))
	return e.getDockerImage(e.helperImageInfo.String())
}

func (e *executor) getLocalHelperImage() *types.ImageInspect {
	if !e.helperImageInfo.IsSupportingLocalImport {
		return nil
	}

	architecture := e.helperImageInfo.Architecture
	for _, dockerPrebuiltImagesPath := range DockerPrebuiltImagesPaths {
		dockerPrebuiltImageFilePath := filepath.Join(dockerPrebuiltImagesPath, "prebuilt-"+architecture+prebuiltImageExtension)
		image, err := e.loadPrebuiltImage(dockerPrebuiltImageFilePath, prebuiltImageName, e.helperImageInfo.Tag)
		if err != nil {
			e.Debugln("Failed to load prebuilt image from:", dockerPrebuiltImageFilePath, "error:", err)
			continue
		}

		return image
	}

	return nil
}

func (e *executor) getBuildImage() (*types.ImageInspect, error) {
	imageName, err := e.expandImageName(e.Build.Image.Name, []string{})
	if err != nil {
		return nil, err
	}

	// Fetch image
	image, err := e.getDockerImage(imageName)
	if err != nil {
		return nil, err
	}

	return image, nil
}

func fakeContainer(id string, names ...string) *types.Container {
	return &types.Container{ID: id, Names: names}
}

func (e *executor) parseDeviceString(deviceString string) (device container.DeviceMapping, err error) {
	// Split the device string PathOnHost[:PathInContainer[:CgroupPermissions]]
	parts := strings.Split(deviceString, ":")

	if len(parts) > 3 {
		err = fmt.Errorf("too many colons")
		return
	}

	device.PathOnHost = parts[0]

	// Optional container path
	if len(parts) >= 2 {
		device.PathInContainer = parts[1]
	} else {
		// default: device at same path in container
		device.PathInContainer = device.PathOnHost
	}

	// Optional permissions
	if len(parts) >= 3 {
		device.CgroupPermissions = parts[2]
	} else {
		// default: rwm, just like 'docker run'
		device.CgroupPermissions = "rwm"
	}

	return
}

func (e *executor) bindDevices() (err error) {
	for _, deviceString := range e.Config.Docker.Devices {
		device, err := e.parseDeviceString(deviceString)
		if err != nil {
			err = fmt.Errorf("failed to parse device string %q: %w", deviceString, err)
			return err
		}

		e.devices = append(e.devices, device)
	}
	return nil
}

func (e *executor) wasImageUsed(imageName, imageID string) bool {
	e.usedImagesLock.RLock()
	defer e.usedImagesLock.RUnlock()

	if e.usedImages[imageName] == imageID {
		return true
	}
	return false
}

func (e *executor) markImageAsUsed(imageName, imageID string) {
	e.usedImagesLock.Lock()
	defer e.usedImagesLock.Unlock()

	if e.usedImages == nil {
		e.usedImages = make(map[string]string)
	}
	e.usedImages[imageName] = imageID

	if imageName != imageID {
		e.Println("Using docker image", imageID, "for", imageName, "...")
	}
}

func (e *executor) createService(serviceIndex int, service, version, image string, serviceDefinition common.Image, linkNames []string) (*types.Container, error) {
	if len(service) == 0 {
		return nil, fmt.Errorf("invalid service name: %s", serviceDefinition.Name)
	}

	if e.volumesManager == nil {
		return nil, errVolumesManagerUndefined
	}

	e.Println("Starting service", service+":"+version, "...")
	serviceImage, err := e.getDockerImage(image)
	if err != nil {
		return nil, err
	}

	serviceSlug := strings.Replace(service, "/", "__", -1)
	containerName := fmt.Sprintf("%s-%s-%d", e.getProjectUniqRandomizedName(), serviceSlug, serviceIndex)

	// this will fail potentially some builds if there's name collision
	e.removeContainer(e.Context, containerName)

	config := &container.Config{
		Image:  serviceImage.ID,
		Labels: e.labeler.Labels(e.containerTypeLabel(labelServiceType), "service="+service, "service.version="+version),
		Env:    append(e.getServiceVariables(), e.BuildShell.Environment...),
	}

	if len(serviceDefinition.Command) > 0 {
		config.Cmd = serviceDefinition.Command
	}
	config.Entrypoint = e.overwriteEntrypoint(&serviceDefinition)

	hostConfig := &container.HostConfig{
		DNS:           e.Config.Docker.DNS,
		DNSSearch:     e.Config.Docker.DNSSearch,
		RestartPolicy: neverRestartPolicy,
		ExtraHosts:    e.Config.Docker.ExtraHosts,
		Privileged:    e.Config.Docker.Privileged,
		NetworkMode:   e.networkMode,
		Binds:         e.volumesManager.Binds(),
		ShmSize:       e.Config.Docker.ShmSize,
		Tmpfs:         e.Config.Docker.ServicesTmpfs,
		LogConfig: container.LogConfig{
			Type: "json-file",
		},
	}

	networkConfig := e.networkConfig(linkNames)

	e.Debugln("Creating service container", containerName, "...")
	resp, err := e.client.ContainerCreate(e.Context, config, hostConfig, networkConfig, containerName)
	if err != nil {
		return nil, err
	}

	e.Debugln(fmt.Sprintf("Starting service container %s (%s)...", containerName, resp.ID))
	err = e.client.ContainerStart(e.Context, resp.ID, types.ContainerStartOptions{})
	if err != nil {
		e.temporary = append(e.temporary, resp.ID)
		return nil, err
	}

	return fakeContainer(resp.ID, containerName), nil
}

func (e *executor) containerTypeLabel(typeValue string) string {
	return fmt.Sprintf("%s=%s", labelTypeKey, typeValue)
}

func (e *executor) networkConfig(aliases []string) *network.NetworkingConfig {
	if e.networkMode.UserDefined() == "" {
		return &network.NetworkingConfig{}
	}

	return &network.NetworkingConfig{
		EndpointsConfig: map[string]*network.EndpointSettings{
			e.networkMode.UserDefined(): {Aliases: aliases},
		},
	}
}

func (e *executor) getProjectUniqRandomizedName() string {
	if e.projectUniqRandomizedName == "" {
		uuid, _ := helpers.GenerateRandomUUID(8)
		e.projectUniqRandomizedName = fmt.Sprintf("%s-%s", e.Build.ProjectUniqueName(), uuid)
	}

	return e.projectUniqRandomizedName
}

func (e *executor) getServicesDefinitions() (common.Services, error) {
	internalServiceImages := []string{}
	serviceDefinitions := common.Services{}

	for _, service := range e.Config.Docker.Services {
		internalServiceImages = append(internalServiceImages, service.Name)
		serviceDefinitions = append(serviceDefinitions, service.ToImageDefinition())
	}

	for _, service := range e.Build.Services {
		serviceName := e.Build.GetAllVariables().ExpandValue(service.Name)
		err := e.verifyAllowedImage(serviceName, "services", e.Config.Docker.AllowedServices, internalServiceImages)
		if err != nil {
			return nil, err
		}

		service.Name = serviceName
		serviceDefinitions = append(serviceDefinitions, service)
	}

	return serviceDefinitions, nil
}

func (e *executor) waitForServices() {
	waitForServicesTimeout := e.Config.Docker.WaitForServicesTimeout
	if waitForServicesTimeout == 0 {
		waitForServicesTimeout = common.DefaultWaitForServicesTimeout
	}

	// wait for all services to came up
	if waitForServicesTimeout > 0 && len(e.services) > 0 {
		e.Println("Waiting for services to be up and running...")
		wg := sync.WaitGroup{}
		for _, service := range e.services {
			wg.Add(1)
			go func(service *types.Container) {
				e.waitForServiceContainer(service, time.Duration(waitForServicesTimeout)*time.Second)
				wg.Done()
			}(service)
		}
		wg.Wait()
	}
}

func (e *executor) buildServiceLinks(linksMap map[string]*types.Container) (links []string) {
	for linkName, linkee := range linksMap {
		newContainer, err := e.client.ContainerInspect(e.Context, linkee.ID)
		if err != nil {
			continue
		}
		if newContainer.State.Running {
			links = append(links, linkee.ID+":"+linkName)
		}
	}
	return
}

func (e *executor) createFromServiceDefinition(serviceIndex int, serviceDefinition common.Image, linksMap map[string]*types.Container) (err error) {
	var container *types.Container

	serviceMeta := services.SplitNameAndVersion(serviceDefinition.Name)

	if serviceDefinition.Alias != "" {
		serviceMeta.Aliases = append(serviceMeta.Aliases, serviceDefinition.Alias)
	}

	for _, linkName := range serviceMeta.Aliases {
		if linksMap[linkName] != nil {
			e.Warningln("Service", serviceDefinition.Name, "is already created. Ignoring.")
			continue
		}

		// Create service if not yet created
		if container == nil {
			container, err = e.createService(serviceIndex, serviceMeta.Service, serviceMeta.Version, serviceMeta.ImageName, serviceDefinition, serviceMeta.Aliases)
			if err != nil {
				return
			}

			e.Debugln("Created service", serviceDefinition.Name, "as", container.ID)
			e.services = append(e.services, container)
			e.temporary = append(e.temporary, container.ID)
		}
		linksMap[linkName] = container
	}
	return
}

func (e *executor) createBuildNetwork() error {
	if e.networksManager == nil {
		return errNetworksManagerUndefined
	}

	networkMode, err := e.networksManager.Create(e.Context, e.Config.Docker.NetworkMode)
	if err != nil {
		return err
	}

	e.networkMode = networkMode

	return nil
}

func (e *executor) cleanupNetwork(ctx context.Context) error {
	if e.networksManager == nil {
		return errNetworksManagerUndefined
	}

	if e.networkMode.UserDefined() == "" {
		return nil
	}

	inspectResponse, err := e.networksManager.Inspect(ctx)
	if err != nil {
		e.Errorln("network inspect returned error ", err)
		return nil
	}

	for id := range inspectResponse.Containers {
		e.Debugln("Removing Container", id, "...")
		err = e.removeContainer(ctx, id)
		if err != nil {
			e.Errorln("remove container returned error ", err)
		}
	}

	return e.networksManager.Cleanup(ctx)
}

func (e *executor) createServices() (err error) {
	e.SetCurrentStage(DockerExecutorStageCreatingServices)
	e.Debugln("Creating services...")

	servicesDefinitions, err := e.getServicesDefinitions()
	if err != nil {
		return
	}

	linksMap := make(map[string]*types.Container)

	for index, serviceDefinition := range servicesDefinitions {
		err = e.createFromServiceDefinition(index, serviceDefinition, linksMap)
		if err != nil {
			return
		}
	}

	e.waitForServices()

	if e.networkMode.IsBridge() || e.networkMode.NetworkName() == "" {
		e.Debugln("Building service links...")
		e.links = e.buildServiceLinks(linksMap)
	}

	return
}

func (e *executor) getValidContainers(containers []string) []string {
	var newContainers []string

	for _, container := range containers {
		if _, err := e.client.ContainerInspect(e.Context, container); err == nil {
			newContainers = append(newContainers, container)
		}
	}

	return newContainers
}

func (e *executor) createContainer(containerType string, imageDefinition common.Image, cmd []string, allowedInternalImages []string) (*types.ContainerJSON, error) {
	if e.volumesManager == nil {
		return nil, errVolumesManagerUndefined
	}

	image, err := e.expandAndGetDockerImage(imageDefinition.Name, allowedInternalImages)
	if err != nil {
		return nil, err
	}

	hostname := e.Config.Docker.Hostname
	if hostname == "" {
		hostname = e.Build.ProjectUniqueName()
	}

	// Always create unique, but sequential name
	containerIndex := len(e.builds)
	containerName := e.getProjectUniqRandomizedName() + "-" +
		containerType + "-" + strconv.Itoa(containerIndex)

	config := &container.Config{
		Image:        image.ID,
		Hostname:     hostname,
		Cmd:          cmd,
		Labels:       e.labeler.Labels(e.containerTypeLabel(containerType)),
		Tty:          false,
		AttachStdin:  true,
		AttachStdout: true,
		AttachStderr: true,
		OpenStdin:    true,
		StdinOnce:    true,
		Env:          append(e.Build.GetAllVariables().StringList(), e.BuildShell.Environment...),
	}

	config.Entrypoint = e.overwriteEntrypoint(&imageDefinition)

	nanoCPUs, err := e.Config.Docker.GetNanoCPUs()
	if err != nil {
		return nil, err
	}

	hostConfig := &container.HostConfig{
		Resources: container.Resources{
			Memory:            e.Config.Docker.GetMemory(),
			MemorySwap:        e.Config.Docker.GetMemorySwap(),
			MemoryReservation: e.Config.Docker.GetMemoryReservation(),
			CpusetCpus:        e.Config.Docker.CPUSetCPUs,
			CPUShares:         e.Config.Docker.CPUShares,
			NanoCPUs:          nanoCPUs,
			Devices:           e.devices,
			OomKillDisable:    e.Config.Docker.GetOomKillDisable(),
		},
		DNS:           e.Config.Docker.DNS,
		DNSSearch:     e.Config.Docker.DNSSearch,
		Runtime:       e.Config.Docker.Runtime,
		Privileged:    e.Config.Docker.Privileged,
		UsernsMode:    container.UsernsMode(e.Config.Docker.UsernsMode),
		CapAdd:        e.Config.Docker.CapAdd,
		CapDrop:       e.Config.Docker.CapDrop,
		SecurityOpt:   e.Config.Docker.SecurityOpt,
		RestartPolicy: neverRestartPolicy,
		ExtraHosts:    e.Config.Docker.ExtraHosts,
		NetworkMode:   e.networkMode,
		Links:         append(e.Config.Docker.Links, e.links...),
		Binds:         e.volumesManager.Binds(),
		OomScoreAdj:   e.Config.Docker.OomScoreAdjust,
		ShmSize:       e.Config.Docker.ShmSize,
		VolumeDriver:  e.Config.Docker.VolumeDriver,
		VolumesFrom:   append(e.Config.Docker.VolumesFrom),
		LogConfig: container.LogConfig{
			Type: "json-file",
		},
		Tmpfs:   e.Config.Docker.Tmpfs,
		Sysctls: e.Config.Docker.SysCtls,
	}

	aliases := []string{"build", containerName}
	networkConfig := e.networkConfig(aliases)

	// this will fail potentially some builds if there's name collision
	e.removeContainer(e.Context, containerName)

	e.Debugln("Creating container", containerName, "...")
	resp, err := e.client.ContainerCreate(e.Context, config, hostConfig, networkConfig, containerName)
	if err != nil {
		if resp.ID != "" {
			e.temporary = append(e.temporary, resp.ID)
		}
		return nil, err
	}

	inspect, err := e.client.ContainerInspect(e.Context, resp.ID)
	if err != nil {
		e.temporary = append(e.temporary, resp.ID)
		return nil, err
	}

	e.builds = append(e.builds, resp.ID)
	e.temporary = append(e.temporary, resp.ID)
	return &inspect, nil
}

func (e *executor) killContainer(id string, waitCh chan error) (err error) {
	for {
		e.disconnectNetwork(e.Context, id)
		e.Debugln("Killing container", id, "...")
		e.client.ContainerKill(e.Context, id, "SIGKILL")

		// Wait for signal that container were killed
		// or retry after some time
		select {
		case err = <-waitCh:
			return

		case <-time.After(time.Second):
		}
	}
}

func (e *executor) waitForContainer(ctx context.Context, id string) error {
	e.Debugln("Waiting for container", id, "...")

	retries := 0

	// Use active wait
	for ctx.Err() == nil {
		ctr, err := e.client.ContainerInspect(ctx, id)
		if err != nil {
			if docker.IsErrNotFound(err) {
				return err
			}

			if retries > 3 {
				return err
			}

			retries++
			time.Sleep(time.Second)
			continue
		}

		// Reset retry timer
		retries = 0

		if containerCreated(ctr) {
			time.Sleep(time.Second)
			continue
		}

		if ctr.State.ExitCode != 0 {
			return &common.BuildError{
				Inner: fmt.Errorf("exit code %d", ctr.State.ExitCode),
			}
		}

		return nil
	}

	return ctx.Err()
}

func containerCreated(ctr types.ContainerJSON) bool {
	return ctr.State.Running || ctr.State.Status == containerStatusCreated
}

func (e *executor) watchContainer(ctx context.Context, id string, input io.Reader) (err error) {
	waitStarted := make(chan struct{})
	waitCh := make(chan error, 1)
	go func() {
		close(waitStarted)
		waitCh <- e.waitForContainer(e.Context, id)
	}()

	options := types.ContainerAttachOptions{
		Stream: true,
		Stdin:  true,
		Stdout: true,
		Stderr: true,
	}

	e.Debugln("Attaching to container", id, "...")
	hijacked, err := e.client.ContainerAttach(ctx, id, options)
	if err != nil {
		return
	}
	defer hijacked.Close()

	<-waitStarted
	e.Debugln("Starting container", id, "...")
	err = e.client.ContainerStart(ctx, id, types.ContainerStartOptions{})
	if err != nil {
		return
	}

	e.Debugln("Waiting for attach to finish", id, "...")
	attachCh := make(chan error, 2)

	// Copy any output to the build trace
	go func() {
		_, err := stdcopy.StdCopy(e.Trace, e.Trace, hijacked.Reader)
		if err != nil {
			attachCh <- err
		}
	}()

	// Write the input to the container and close its STDIN to get it to finish
	go func() {
		_, err := io.Copy(hijacked.Conn, input)
		hijacked.CloseWrite()
		if err != nil {
			attachCh <- err
		}
	}()

	select {
	case <-ctx.Done():
		e.killContainer(id, waitCh)
		err = errors.New("aborted")

	case err = <-attachCh:
		e.killContainer(id, waitCh)
		e.Debugln("Container", id, "finished with", err)

	case err = <-waitCh:
		e.Debugln("Container", id, "finished with", err)
	}
	return
}

func (e *executor) removeContainer(ctx context.Context, id string) error {
	e.Debugln("Removing container", id)

	e.disconnectNetwork(ctx, id)

	options := types.ContainerRemoveOptions{
		RemoveVolumes: true,
		Force:         true,
	}

	err := e.client.ContainerRemove(ctx, id, options)
	if err != nil {
		e.Debugln("Removing container", id, "finished with error", err)
		return err
	}

	e.Debugln("Removed container", id)
	return nil
}

func (e *executor) disconnectNetwork(ctx context.Context, id string) {
	e.Debugln("Disconnecting container", id, "from networks")

	netList, err := e.client.NetworkList(ctx, types.NetworkListOptions{})
	if err != nil {
		e.Debugln("Can't get network list. ListNetworks exited with", err)
		return
	}

	for _, network := range netList {
		for _, pluggedContainer := range network.Containers {
			if id == pluggedContainer.Name {
				err = e.client.NetworkDisconnect(ctx, network.ID, id, true)
				if err != nil {
					e.Warningln("Can't disconnect possibly zombie container", pluggedContainer.Name, "from network", network.Name, "->", err)
				} else {
					e.Warningln("Possibly zombie container", pluggedContainer.Name, "is disconnected from network", network.Name)
				}
				break
			}
		}
	}
	return
}

func (e *executor) verifyAllowedImage(image, optionName string, allowedImages []string, internalImages []string) error {
	for _, allowedImage := range allowedImages {
		ok, _ := zglob.Match(allowedImage, image)
		if ok {
			return nil
		}
	}

	for _, internalImage := range internalImages {
		if internalImage == image {
			return nil
		}
	}

	if len(allowedImages) != 0 {
		e.Println()
		e.Errorln("The", image, "is not present on list of allowed", optionName)
		for _, allowedImage := range allowedImages {
			e.Println("-", allowedImage)
		}
		e.Println()
	} else {
		// by default allow to override the image name
		return nil
	}

	e.Println("Please check runner's configuration: http://doc.gitlab.com/ci/docker/using_docker_images.html#overwrite-image-and-services")
	return errors.New("invalid image")
}

func (e *executor) expandImageName(imageName string, allowedInternalImages []string) (string, error) {
	if imageName != "" {
		image := e.Build.GetAllVariables().ExpandValue(imageName)
		allowedInternalImages = append(allowedInternalImages, e.Config.Docker.Image)
		err := e.verifyAllowedImage(image, "images", e.Config.Docker.AllowedImages, allowedInternalImages)
		if err != nil {
			return "", err
		}
		return image, nil
	}

	if e.Config.Docker.Image == "" {
		return "", errors.New("no Docker image specified to run the build in")
	}

	return e.Config.Docker.Image, nil
}

func (e *executor) overwriteEntrypoint(image *common.Image) []string {
	if len(image.Entrypoint) > 0 {
		if !e.Config.Docker.DisableEntrypointOverwrite {
			return image.Entrypoint
		}

		e.Warningln("Entrypoint override disabled")
	}

	return nil
}

func (e *executor) connectDocker() error {
	client, err := docker.New(e.Config.Docker.Credentials, "")
	if err != nil {
		return err
	}
	e.client = client

	e.info, err = client.Info(e.Context)
	if err != nil {
		return err
	}

	err = e.validateOSType()
	if err != nil {
		return err
	}

	e.helperImageInfo, err = helperimage.Get(common.REVISION, helperimage.Config{
		OSType:          e.info.OSType,
		Architecture:    e.info.Architecture,
		OperatingSystem: e.info.OperatingSystem,
	})

	return err
}

// validateOSType checks if the ExecutorOptions metadata matches with the docker
// info response.
func (e *executor) validateOSType() error {
	executorOSType := e.ExecutorOptions.Metadata[metadataOSType]
	if executorOSType == "" {
		return common.MakeBuildError("%s does not have any OSType specified", e.Config.Executor)
	}

	if executorOSType != e.info.OSType {
		return common.MakeBuildError(
			"executor requires OSType=%s, but Docker Engine supports only OSType=%s",
			executorOSType, e.info.OSType,
		)
	}

	return nil
}

func (e *executor) createDependencies() error {
	createDependenciesStrategy := []func() error{
		e.createLabeler,
		e.createNetworksManager,
		e.createBuildNetwork,
		e.bindDevices,
		e.createVolumesManager,
		e.createVolumes,
		e.createBuildVolume,
		e.createServices,
	}

	if e.Build.IsFeatureFlagOn(featureflags.UseLegacyVolumesMountingOrder) {
		// TODO: Remove in 13.0 https://gitlab.com/gitlab-org/gitlab-runner/issues/4180
		createDependenciesStrategy = []func() error{
			e.createLabeler,
			e.createNetworksManager,
			e.createBuildNetwork,
			e.bindDevices,
			e.createVolumesManager,
			e.createBuildVolume,
			e.createServices,
			e.createVolumes,
		}
	}

	for _, setup := range createDependenciesStrategy {
		err := setup()
		if err != nil {
			return err
		}
	}

	return nil
}

func (e *executor) createVolumes() error {
	e.SetCurrentStage(DockerExecutorStageCreatingUserVolumes)
	e.Debugln("Creating user-defined volumes...")

	if e.volumesManager == nil {
		return errVolumesManagerUndefined
	}

	for _, volume := range e.Config.Docker.Volumes {
		err := e.volumesManager.Create(e.Context, volume)
		if err == volumes.ErrCacheVolumesDisabled {
			e.Warningln(fmt.Sprintf(
				"Container based cache volumes creation is disabled. Will not create volume for %q",
				volume,
			))
			continue
		}

		if err != nil {
			return err
		}
	}

	return nil
}

func (e *executor) createBuildVolume() error {
	e.SetCurrentStage(DockerExecutorStageCreatingBuildVolumes)
	e.Debugln("Creating build volume...")

	if e.volumesManager == nil {
		return errVolumesManagerUndefined
	}

	jobsDir := e.Build.RootDir

	// TODO: Remove in 13.0 https://gitlab.com/gitlab-org/gitlab-runner/issues/4180
	if e.Build.IsFeatureFlagOn(featureflags.UseLegacyBuildsDirForDocker) {
		// Cache Git sources:
		// take path of the projects directory,
		// because we use `rm -rf` which could remove the mounted volume
		jobsDir = path.Dir(e.Build.FullProjectDir())
	}

	var err error

	if e.Build.GetGitStrategy() == common.GitFetch {
		err = e.volumesManager.Create(e.Context, jobsDir)
		if err == nil {
			return nil
		}

		if err == volumes.ErrCacheVolumesDisabled {
			err = e.volumesManager.CreateTemporary(e.Context, jobsDir)
		}
	} else {
		err = e.volumesManager.CreateTemporary(e.Context, jobsDir)
	}

	if err != nil {
		if _, ok := err.(*volumes.ErrVolumeAlreadyDefined); !ok {
			return err
		}
	}

	return nil
}

func (e *executor) Prepare(options common.ExecutorPrepareOptions) error {
	e.SetCurrentStage(DockerExecutorStagePrepare)

	if options.Config.Docker == nil {
		return errors.New("missing docker configuration")
	}

	e.AbstractExecutor.PrepareConfiguration(options)

	err := e.connectDocker()
	if err != nil {
		return err
	}

	err = e.prepareBuildsDir(options)
	if err != nil {
		return err
	}

	err = e.AbstractExecutor.PrepareBuildAndShell()
	if err != nil {
		return err
	}

	if e.BuildShell.PassFile {
		return errors.New("docker doesn't support shells that require script file")
	}

	imageName, err := e.expandImageName(e.Build.Image.Name, []string{})
	if err != nil {
		return err
	}

	e.Println("Using Docker executor with image", imageName, "...")

	err = e.createDependencies()
	if err != nil {
		return err
	}
	return nil
}

func (e *executor) prepareBuildsDir(options common.ExecutorPrepareOptions) error {
	if e.volumeParser == nil {
		return common.MakeBuildError("missing volume parser")
	}

	isHostMounted, err := volumes.IsHostMountedVolume(e.volumeParser, e.RootDir(), options.Config.Docker.Volumes...)
	if err != nil {
		return &common.BuildError{Inner: err}
	}

	// We need to set proper value for e.SharedBuildsDir because
	// it's required to properly start the job, what is done inside of
	// e.AbstractExecutor.Prepare()
	// And a started job is required for Volumes Manager to work, so it's
	// done before the manager is even created.
	if isHostMounted {
		e.SharedBuildsDir = true
	}

	return nil
}

func (e *executor) Cleanup() {
	e.SetCurrentStage(DockerExecutorStageCleanup)

	var wg sync.WaitGroup

	ctx, cancel := context.WithTimeout(context.Background(), dockerCleanupTimeout)
	defer cancel()

	remove := func(id string) {
		wg.Add(1)
		go func() {
			e.removeContainer(ctx, id)
			wg.Done()
		}()
	}

	for _, temporaryID := range e.temporary {
		remove(temporaryID)
	}

	wg.Wait()

	err := e.cleanupNetwork(ctx)
	if err != nil {
		networkLogger := e.WithFields(logrus.Fields{
			"network": e.networkMode.NetworkName(),
			"error":   err,
		})

		networkLogger.Errorln("Removing network for build")
	}

	if e.client != nil {
		e.client.Close()
	}

	e.AbstractExecutor.Cleanup()
}

type serviceHealthCheckError struct {
	Inner error
	Logs  string
}

func (e *serviceHealthCheckError) Error() string {
	if e.Inner == nil {
		return "serviceHealthCheckError"
	}

	return e.Inner.Error()
}

func (e *executor) runServiceHealthCheckContainer(service *types.Container, timeout time.Duration) error {
	waitImage, err := e.getPrebuiltImage()
	if err != nil {
		return fmt.Errorf("getPrebuiltImage: %w", err)
	}

	containerName := service.Names[0] + "-wait-for-service"

	environment, err := e.addServiceHealthCheckEnvironment(service)
	if err != nil {
		return err
	}

	cmd := []string{"gitlab-runner-helper", "health-check"}

	config := &container.Config{
		Cmd:    cmd,
		Image:  waitImage.ID,
		Labels: e.labeler.Labels(e.containerTypeLabel(labelWaitType), "wait="+service.ID),
		Env:    environment,
	}
	hostConfig := &container.HostConfig{
		RestartPolicy: neverRestartPolicy,
		Links:         []string{service.Names[0] + ":service"},
		NetworkMode:   e.networkMode,
		LogConfig: container.LogConfig{
			Type: "json-file",
		},
	}

	e.Debugln(fmt.Sprintf("Creating service healthcheck container %s...", containerName))
	resp, err := e.client.ContainerCreate(e.Context, config, hostConfig, nil, containerName)
	if err != nil {
		return fmt.Errorf("create service container: %w", err)
	}

	defer e.removeContainer(e.Context, resp.ID)

	waitStarted := make(chan struct{})
	waitResult := make(chan error, 1)
	go func() {
		close(waitStarted)
		waitResult <- e.waitForContainer(e.Context, resp.ID)
	}()

	<-waitStarted
	e.Debugln(fmt.Sprintf("Starting service healthcheck container %s (%s)...", containerName, resp.ID))
	err = e.client.ContainerStart(e.Context, resp.ID, types.ContainerStartOptions{})
	if err != nil {
		return fmt.Errorf("start service container %q: %w", resp.ID, err)
	}

	// these are warnings and they don't make the build fail
	select {
	case err := <-waitResult:
		if err == nil {
			return nil
		}

		return &serviceHealthCheckError{
			Inner: err,
			Logs:  e.readContainerLogs(resp.ID),
		}
	case <-time.After(timeout):
		return &serviceHealthCheckError{
			Inner: fmt.Errorf("service %q timeout", containerName),
			Logs:  e.readContainerLogs(resp.ID),
		}
	}
}

// addServiceHealthCheckEnvironment will create the environment variables needed
// for our healthcheck system if a network per build was created, until we
// introduce the native HEALTHCHECK from docker in
// https://gitlab.com/gitlab-org/gitlab-runner/issues/3984. This follows the
// same principles as https://docs.docker.com/compose/link-env-deprecated/.
func (e *executor) addServiceHealthCheckEnvironment(service *types.Container) ([]string, error) {
	environment := []string{}

	if e.networkMode.UserDefined() != "" {
		environment = append(environment, "WAIT_FOR_SERVICE_TCP_ADDR="+service.Names[0])
		ports, err := e.getContainerExposedPorts(service)
		if err != nil {
			return nil, fmt.Errorf("get container exposed ports: %v", err)
		}
		if len(ports) == 0 {
			return nil, fmt.Errorf("service %q has no exposed ports", service.Names[0])
		}
		environment = append(environment, fmt.Sprintf("WAIT_FOR_SERVICE_TCP_PORT=%d", ports[0]))
	}

	return environment, nil
}

func (e *executor) getContainerExposedPorts(container *types.Container) ([]int, error) {
	var ports []int

	inspect, err := e.client.ContainerInspect(e.Context, container.ID)
	if err != nil {
		return nil, err
	}

	for port := range inspect.Config.ExposedPorts {
		start, _, err := port.Range()
		if err == nil && port.Proto() == "tcp" {
			ports = append(ports, start)
		}
	}

	sort.Ints(ports)
	return ports, nil
}

func (e *executor) waitForServiceContainer(service *types.Container, timeout time.Duration) error {
	err := e.runServiceHealthCheckContainer(service, timeout)
	if err == nil {
		return nil
	}

	var buffer bytes.Buffer
	buffer.WriteString("\n")
	buffer.WriteString(helpers.ANSI_YELLOW + "*** WARNING:" + helpers.ANSI_RESET + " Service " + service.Names[0] + " probably didn't start properly.\n")
	buffer.WriteString("\n")
	buffer.WriteString("Health check error:\n")
	buffer.WriteString(strings.TrimSpace(err.Error()))
	buffer.WriteString("\n")

	if healtCheckErr, ok := err.(*serviceHealthCheckError); ok {
		buffer.WriteString("\n")
		buffer.WriteString("Health check container logs:\n")
		buffer.WriteString(healtCheckErr.Logs)
		buffer.WriteString("\n")
	}

	buffer.WriteString("\n")
	buffer.WriteString("Service container logs:\n")
	buffer.WriteString(e.readContainerLogs(service.ID))
	buffer.WriteString("\n")

	buffer.WriteString("\n")
	buffer.WriteString(helpers.ANSI_YELLOW + "*********" + helpers.ANSI_RESET + "\n")
	buffer.WriteString("\n")
	io.Copy(e.Trace, &buffer)
	return err
}

func (e *executor) readContainerLogs(containerID string) string {
	var containerBuffer bytes.Buffer

	options := types.ContainerLogsOptions{
		ShowStdout: true,
		ShowStderr: true,
		Timestamps: true,
	}

	hijacked, err := e.client.ContainerLogs(e.Context, containerID, options)
	if err != nil {
		return strings.TrimSpace(err.Error())
	}
	defer hijacked.Close()

	stdcopy.StdCopy(&containerBuffer, &containerBuffer, hijacked)
	containerLog := containerBuffer.String()
	return strings.TrimSpace(containerLog)
}<|MERGE_RESOLUTION|>--- conflicted
+++ resolved
@@ -53,17 +53,15 @@
 	AuthConfigSourceNameJobPayload   = "job payload (GitLab Registry)"
 )
 
-<<<<<<< HEAD
 const (
 	labelTypeKey     = "type"
 	labelCacheType   = "cache"
 	labelServiceType = "service"
 	labelWaitType    = "wait"
 )
-=======
+
 // containerStatusCreated is one of the Docker states a container can be in.
 const containerStatusCreated = "created"
->>>>>>> e190c1fe
 
 var DockerPrebuiltImagesPaths []string
 

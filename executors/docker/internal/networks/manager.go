--- conflicted
+++ resolved
@@ -23,13 +23,8 @@
 }
 
 type manager struct {
-<<<<<<< HEAD
 	logger logrus.FieldLogger
-	client docker_helpers.Client
-=======
-	logger debugLogger
 	client docker.Client
->>>>>>> 3954af18
 	build  *common.Build
 
 	networkMode  container.NetworkMode
@@ -37,11 +32,7 @@
 	perBuild     bool
 }
 
-<<<<<<< HEAD
-func NewManager(logger logrus.FieldLogger, dockerClient docker_helpers.Client, build *common.Build) Manager {
-=======
-func NewManager(logger debugLogger, dockerClient docker.Client, build *common.Build) Manager {
->>>>>>> 3954af18
+func NewManager(logger logrus.FieldLogger, dockerClient docker.Client, build *common.Build) Manager {
 	return &manager{
 		logger: logger,
 		client: dockerClient,

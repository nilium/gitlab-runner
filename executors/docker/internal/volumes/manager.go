--- conflicted
+++ resolved
@@ -5,12 +5,9 @@
 	"errors"
 	"fmt"
 
-<<<<<<< HEAD
+	"github.com/docker/docker/api/types/volume"
 	"github.com/sirupsen/logrus"
-=======
-	"github.com/docker/docker/api/types/volume"
 
->>>>>>> e190c1fe
 	"gitlab.com/gitlab-org/gitlab-runner/executors/docker/internal/volumes/parser"
 	"gitlab.com/gitlab-org/gitlab-runner/helpers/docker"
 )
@@ -40,11 +37,7 @@
 	managedVolumes pathList
 }
 
-<<<<<<< HEAD
-func NewManager(logger logrus.FieldLogger, volumeParser parser.Parser, ccManager CacheContainersManager, config ManagerConfig) Manager {
-=======
-func NewManager(logger debugLogger, volumeParser parser.Parser, c docker.Client, config ManagerConfig) Manager {
->>>>>>> e190c1fe
+func NewManager(logger logrus.FieldLogger, volumeParser parser.Parser, c docker.Client, config ManagerConfig) Manager {
 	return &manager{
 		config:         config,
 		logger:         logger,
@@ -177,16 +170,11 @@
 		return fmt.Errorf("creating docker volume: %w", err)
 	}
 
-<<<<<<< HEAD
-	m.logger.WithField("ContainerID", containerID).Debugf("Using container as cache %q...", containerPath)
-	m.cacheContainerIDs = append(m.cacheContainerIDs, containerID)
-=======
 	m.appendVolumeBind(&parser.Volume{
 		Source:      v.Name,
 		Destination: destination,
 	})
-	m.logger.Debugln(fmt.Sprintf("Using volume %q as cache %q...", v.Name, destination))
->>>>>>> e190c1fe
+	m.logger.WithField("Volume", v.Name).Debugf("Using volume as cache %q...", destination)
 
 	return nil
 }

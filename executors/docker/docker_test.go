package docker

import (
	"bytes"
	"context"
	"errors"
	"flag"
	"fmt"
	"io/ioutil"
	"os"
	"path"
	"strings"
	"sync"
	"testing"
	"time"

	"github.com/docker/docker/api/types"
	"github.com/docker/docker/api/types/container"
	"github.com/docker/docker/api/types/network"
	"github.com/docker/go-connections/nat"
	"github.com/stretchr/testify/assert"
	"github.com/stretchr/testify/mock"
	"github.com/stretchr/testify/require"

	"gitlab.com/gitlab-org/gitlab-runner/common"
	"gitlab.com/gitlab-org/gitlab-runner/executors"
	"gitlab.com/gitlab-org/gitlab-runner/executors/docker/internal/networks"
	"gitlab.com/gitlab-org/gitlab-runner/executors/docker/internal/volumes"
	"gitlab.com/gitlab-org/gitlab-runner/executors/docker/internal/volumes/parser"
	"gitlab.com/gitlab-org/gitlab-runner/helpers"
	"gitlab.com/gitlab-org/gitlab-runner/helpers/container/helperimage"
	service_test "gitlab.com/gitlab-org/gitlab-runner/helpers/container/services/test"
	"gitlab.com/gitlab-org/gitlab-runner/helpers/docker"
	"gitlab.com/gitlab-org/gitlab-runner/helpers/featureflags"
)

func TestMain(m *testing.M) {
	DockerPrebuiltImagesPaths = []string{"../../out/helper-images/"}

	flag.Parse()
	os.Exit(m.Run())
}

// ImagePullOptions contains the RegistryAuth which is inferred from the docker
// configuration for the user, so just mock it out here.
func buildImagePullOptions(e executor, configName string) mock.AnythingOfTypeArgument {
	return mock.AnythingOfType("ImagePullOptions")
}

func TestParseDeviceStringOne(t *testing.T) {
	e := executor{}

	device, err := e.parseDeviceString("/dev/kvm")

	assert.NoError(t, err)
	assert.Equal(t, "/dev/kvm", device.PathOnHost)
	assert.Equal(t, "/dev/kvm", device.PathInContainer)
	assert.Equal(t, "rwm", device.CgroupPermissions)
}

func TestParseDeviceStringTwo(t *testing.T) {
	e := executor{}

	device, err := e.parseDeviceString("/dev/kvm:/devices/kvm")

	assert.NoError(t, err)
	assert.Equal(t, "/dev/kvm", device.PathOnHost)
	assert.Equal(t, "/devices/kvm", device.PathInContainer)
	assert.Equal(t, "rwm", device.CgroupPermissions)
}

func TestParseDeviceStringThree(t *testing.T) {
	e := executor{}

	device, err := e.parseDeviceString("/dev/kvm:/devices/kvm:r")

	assert.NoError(t, err)
	assert.Equal(t, "/dev/kvm", device.PathOnHost)
	assert.Equal(t, "/devices/kvm", device.PathInContainer)
	assert.Equal(t, "r", device.CgroupPermissions)
}

func TestParseDeviceStringFour(t *testing.T) {
	e := executor{}

	_, err := e.parseDeviceString("/dev/kvm:/devices/kvm:r:oops")

	assert.Error(t, err)
}

type testAllowedImageDescription struct {
	allowed       bool
	image         string
	allowedImages []string
}

var testAllowedImages = []testAllowedImageDescription{
	{true, "ruby", []string{"*"}},
	{true, "ruby:2.6", []string{"*"}},
	{true, "ruby:latest", []string{"*"}},
	{true, "library/ruby", []string{"*/*"}},
	{true, "library/ruby:2.6", []string{"*/*"}},
	{true, "library/ruby:2.6", []string{"*/*:*"}},
	{true, "my.registry.tld/library/ruby", []string{"my.registry.tld/*/*"}},
	{true, "my.registry.tld/library/ruby:2.6", []string{"my.registry.tld/*/*:*"}},
	{true, "my.registry.tld/group/subgroup/ruby", []string{"my.registry.tld/*/*/*"}},
	{true, "my.registry.tld/group/subgroup/ruby:2.6", []string{"my.registry.tld/*/*/*:*"}},
	{true, "ruby", []string{"**/*"}},
	{true, "ruby:2.6", []string{"**/*"}},
	{true, "ruby:latest", []string{"**/*"}},
	{true, "library/ruby", []string{"**/*"}},
	{true, "library/ruby:2.6", []string{"**/*"}},
	{true, "library/ruby:2.6", []string{"**/*:*"}},
	{true, "my.registry.tld/library/ruby", []string{"my.registry.tld/**/*"}},
	{true, "my.registry.tld/library/ruby:2.6", []string{"my.registry.tld/**/*:*"}},
	{true, "my.registry.tld/group/subgroup/ruby", []string{"my.registry.tld/**/*"}},
	{true, "my.registry.tld/group/subgroup/ruby:2.6", []string{"my.registry.tld/**/*:*"}},
	{false, "library/ruby", []string{"*"}},
	{false, "library/ruby:2.6", []string{"*"}},
	{false, "my.registry.tld/ruby", []string{"*"}},
	{false, "my.registry.tld/ruby:2.6", []string{"*"}},
	{false, "my.registry.tld/library/ruby", []string{"*"}},
	{false, "my.registry.tld/library/ruby:2.6", []string{"*"}},
	{false, "my.registry.tld/group/subgroup/ruby", []string{"*"}},
	{false, "my.registry.tld/group/subgroup/ruby:2.6", []string{"*"}},
	{false, "library/ruby", []string{"*/*:*"}},
	{false, "my.registry.tld/group/subgroup/ruby", []string{"my.registry.tld/*/*"}},
	{false, "my.registry.tld/group/subgroup/ruby:2.6", []string{"my.registry.tld/*/*:*"}},
	{false, "library/ruby", []string{"**/*:*"}},
}

func TestVerifyAllowedImage(t *testing.T) {
	e := executor{}

	for _, test := range testAllowedImages {
		err := e.verifyAllowedImage(test.image, "", test.allowedImages, []string{})

		if err != nil && test.allowed {
			t.Errorf("%q must be allowed by %q", test.image, test.allowedImages)
		} else if err == nil && !test.allowed {
			t.Errorf("%q must not be allowed by %q", test.image, test.allowedImages)
		}
	}
}

func testServiceFromNamedImage(t *testing.T, description, imageName, serviceName string) {
	c := new(docker.MockClient)
	defer c.AssertExpectations(t)

	containerName := fmt.Sprintf("runner-abcdef12-project-0-concurrent-0-%s-0", strings.Replace(serviceName, "/", "__", -1))
	networkID := "network-id"

	e := executor{
		client: c,
		info: types.Info{
			OSType:       helperimage.OSTypeLinux,
			Architecture: "amd64",
		},
		volumeParser: parser.NewLinuxParser(),
	}

	options := buildImagePullOptions(e, imageName)
	e.Config = common.RunnerConfig{}
	e.Config.Docker = &common.DockerConfig{}
	e.Build = &common.Build{
		ProjectRunnerID: 0,
		Runner:          &common.RunnerConfig{},
	}
	e.Build.JobInfo.ProjectID = 0
	e.Build.Runner.Token = "abcdef1234567890"
	e.Context = context.Background()
	var err error
	e.helperImageInfo, err = helperimage.Get(common.REVISION, helperimage.Config{
		OSType:          e.info.OSType,
		Architecture:    e.info.Architecture,
		OperatingSystem: e.info.OperatingSystem,
	})
	require.NoError(t, err)

	e.BuildShell = &common.ShellConfiguration{
		Environment: []string{},
	}

	c.On("ImagePullBlocking", e.Context, imageName, options).
		Return(nil).
		Once()

	c.On("ImageInspectWithRaw", e.Context, imageName).
		Return(types.ImageInspect{ID: "image-id"}, nil, nil).
		Twice()

	c.On("ContainerRemove", e.Context, containerName, types.ContainerRemoveOptions{RemoveVolumes: true, Force: true}).
		Return(nil).
		Once()

	networkContainersMap := map[string]types.EndpointResource{
		"1": {Name: containerName},
	}

	c.On("NetworkList", e.Context, types.NetworkListOptions{}).
		Return([]types.NetworkResource{{ID: networkID, Name: "network-name", Containers: networkContainersMap}}, nil).
		Once()

	c.On("NetworkDisconnect", e.Context, networkID, containerName, true).
		Return(nil).
		Once()

	c.On("ImageInspectWithRaw", mock.Anything, "gitlab/gitlab-runner-helper:x86_64-latest").
		Return(types.ImageInspect{ID: "helper-image-id"}, nil, nil).
		Once()

	c.On("ContainerCreate", mock.Anything, mock.Anything, mock.Anything, mock.Anything, mock.Anything).
		Return(container.ContainerCreateCreatedBody{ID: containerName}, nil).
		Once()

	c.On("ContainerStart", e.Context, mock.Anything, mock.Anything).
		Return(nil).
		Once()

	err = e.createVolumesManager()
	require.NoError(t, err)

	linksMap := make(map[string]*types.Container)
	err = e.createFromServiceDefinition(0, common.Image{Name: description}, linksMap)
	assert.NoError(t, err)
}

func TestServiceFromNamedImage(t *testing.T) {
	for _, test := range service_test.Services {
		t.Run(test.Description, func(t *testing.T) {
			testServiceFromNamedImage(t, test.Description, test.Image, test.Service)
		})
	}
}

func TestDockerForNamedImage(t *testing.T) {
	c := new(docker.MockClient)
	defer c.AssertExpectations(t)
	validSHA := "real@sha256:b5bb9d8014a0f9b1d61e21e796d78dccdf1352f23cd32812f4850b878ae4944c"

	e := executor{client: c}
	e.Context = context.Background()
	options := buildImagePullOptions(e, "test")

	c.On("ImagePullBlocking", e.Context, "test:latest", options).
		Return(os.ErrNotExist).
		Once()

	c.On("ImagePullBlocking", e.Context, "tagged:tag", options).
		Return(os.ErrNotExist).
		Once()

	c.On("ImagePullBlocking", e.Context, validSHA, options).
		Return(os.ErrNotExist).
		Once()

	image, err := e.pullDockerImage("test", nil)
	assert.Error(t, err)
	assert.Nil(t, image)

	image, err = e.pullDockerImage("tagged:tag", nil)
	assert.Error(t, err)
	assert.Nil(t, image)

	image, err = e.pullDockerImage(validSHA, nil)
	assert.Error(t, err)
	assert.Nil(t, image)
}

func TestDockerForExistingImage(t *testing.T) {
	c := new(docker.MockClient)
	defer c.AssertExpectations(t)

	e := executor{client: c}
	e.Context = context.Background()
	options := buildImagePullOptions(e, "existing")

	c.On("ImagePullBlocking", e.Context, "existing:latest", options).
		Return(nil).
		Once()

	c.On("ImageInspectWithRaw", e.Context, "existing").
		Return(types.ImageInspect{ID: "image-id"}, nil, nil).
		Once()

	image, err := e.pullDockerImage("existing", nil)
	assert.NoError(t, err)
	assert.NotNil(t, image)
}

func TestHelperImageWithVariable(t *testing.T) {
	c := new(docker.MockClient)
	defer c.AssertExpectations(t)

	c.On("ImageInspectWithRaw", mock.Anything, "gitlab/gitlab-runner:HEAD").
		Return(types.ImageInspect{}, nil, errors.New("not found")).
		Once()
	c.On("ImagePullBlocking", mock.Anything, "gitlab/gitlab-runner:HEAD", mock.Anything).
		Return(nil).
		Once()
	c.On("ImageInspectWithRaw", mock.Anything, "gitlab/gitlab-runner:HEAD").
		Return(types.ImageInspect{ID: "helper-image"}, nil, nil).
		Once()

	e := executor{
		AbstractExecutor: executors.AbstractExecutor{
			Build: &common.Build{
				JobResponse: common.JobResponse{},
			},
		},
		client: c,
	}

	e.Config = common.RunnerConfig{}
	e.Config.Docker = &common.DockerConfig{
		HelperImage: "gitlab/gitlab-runner:${CI_RUNNER_REVISION}",
	}

	img, err := e.getPrebuiltImage()
	assert.NoError(t, err)
	require.NotNil(t, img)
	assert.Equal(t, "helper-image", img.ID)
}

func (e *executor) setPolicyMode(pullPolicy common.DockerPullPolicy) {
	e.Config = common.RunnerConfig{
		RunnerSettings: common.RunnerSettings{
			Docker: &common.DockerConfig{
				PullPolicy: pullPolicy,
			},
		},
	}
}

func TestDockerGetImageById(t *testing.T) {
	c := new(docker.MockClient)
	defer c.AssertExpectations(t)

	// Use default policy
	e := executor{client: c}
	e.Context = context.Background()
	e.setPolicyMode("")

	c.On("ImageInspectWithRaw", e.Context, "ID").
		Return(types.ImageInspect{ID: "ID"}, nil, nil).
		Once()

	image, err := e.getDockerImage("ID")
	assert.NoError(t, err)
	assert.NotNil(t, image)
	assert.Equal(t, "ID", image.ID)
}

func TestDockerUnknownPolicyMode(t *testing.T) {
	c := new(docker.MockClient)
	defer c.AssertExpectations(t)

	e := executor{client: c}
	e.Context = context.Background()
	e.setPolicyMode("unknown")

	_, err := e.getDockerImage("not-existing")
	assert.Error(t, err)
}

func TestDockerPolicyModeNever(t *testing.T) {
	c := new(docker.MockClient)
	defer c.AssertExpectations(t)

	e := executor{client: c}
	e.Context = context.Background()
	e.setPolicyMode(common.PullPolicyNever)

	c.On("ImageInspectWithRaw", e.Context, "existing").
		Return(types.ImageInspect{ID: "existing"}, nil, nil).
		Once()

	c.On("ImageInspectWithRaw", e.Context, "not-existing").
		Return(types.ImageInspect{}, nil, os.ErrNotExist).
		Once()

	image, err := e.getDockerImage("existing")
	assert.NoError(t, err)
	assert.Equal(t, "existing", image.ID)

	_, err = e.getDockerImage("not-existing")
	assert.Error(t, err)
}

func TestDockerPolicyModeIfNotPresentForExistingImage(t *testing.T) {
	c := new(docker.MockClient)
	defer c.AssertExpectations(t)

	e := executor{client: c}
	e.Context = context.Background()
	e.setPolicyMode(common.PullPolicyIfNotPresent)

	c.On("ImageInspectWithRaw", e.Context, "existing").
		Return(types.ImageInspect{ID: "image-id"}, nil, nil).
		Once()

	image, err := e.getDockerImage("existing")
	assert.NoError(t, err)
	assert.NotNil(t, image)
}

func TestDockerPolicyModeIfNotPresentForNotExistingImage(t *testing.T) {
	c := new(docker.MockClient)
	defer c.AssertExpectations(t)

	e := executor{client: c}
	e.Context = context.Background()
	e.setPolicyMode(common.PullPolicyIfNotPresent)

	c.On("ImageInspectWithRaw", e.Context, "not-existing").
		Return(types.ImageInspect{}, nil, os.ErrNotExist).
		Once()

	options := buildImagePullOptions(e, "not-existing")
	c.On("ImagePullBlocking", e.Context, "not-existing:latest", options).
		Return(nil).
		Once()

	c.On("ImageInspectWithRaw", e.Context, "not-existing").
		Return(types.ImageInspect{ID: "image-id"}, nil, nil).
		Once()

	image, err := e.getDockerImage("not-existing")
	assert.NoError(t, err)
	assert.NotNil(t, image)

	c.On("ImageInspectWithRaw", e.Context, "not-existing").
		Return(types.ImageInspect{ID: "image-id"}, nil, nil).
		Once()

	// It shouldn't execute the pull for second time
	image, err = e.getDockerImage("not-existing")
	assert.NoError(t, err)
	assert.NotNil(t, image)
}

func TestDockerPolicyModeAlwaysForExistingImage(t *testing.T) {
	c := new(docker.MockClient)
	defer c.AssertExpectations(t)

	e := executor{client: c}
	e.Context = context.Background()
	e.setPolicyMode(common.PullPolicyAlways)

	c.On("ImageInspectWithRaw", e.Context, "existing").
		Return(types.ImageInspect{ID: "image-id"}, nil, nil).
		Once()

	options := buildImagePullOptions(e, "existing:latest")
	c.On("ImagePullBlocking", e.Context, "existing:latest", options).
		Return(nil).
		Once()

	c.On("ImageInspectWithRaw", e.Context, "existing").
		Return(types.ImageInspect{ID: "image-id"}, nil, nil).
		Once()

	image, err := e.getDockerImage("existing")
	assert.NoError(t, err)
	assert.NotNil(t, image)
}

func TestDockerPolicyModeAlwaysForLocalOnlyImage(t *testing.T) {
	c := new(docker.MockClient)
	defer c.AssertExpectations(t)

	e := executor{client: c}
	e.Context = context.Background()
	e.setPolicyMode(common.PullPolicyAlways)

	c.On("ImageInspectWithRaw", e.Context, "existing").
		Return(types.ImageInspect{ID: "image-id"}, nil, nil).
		Once()

	options := buildImagePullOptions(e, "existing:lastest")
	c.On("ImagePullBlocking", e.Context, "existing:latest", options).
		Return(fmt.Errorf("not found")).
		Once()

	image, err := e.getDockerImage("existing")
	assert.Error(t, err)
	assert.Nil(t, image)
}

func TestDockerGetExistingDockerImageIfPullFails(t *testing.T) {
	c := new(docker.MockClient)
	defer c.AssertExpectations(t)

	e := executor{client: c}
	e.Context = context.Background()
	e.setPolicyMode(common.PullPolicyAlways)

	c.On("ImageInspectWithRaw", e.Context, "to-pull").
		Return(types.ImageInspect{ID: "image-id"}, nil, nil).
		Once()

	options := buildImagePullOptions(e, "to-pull")
	c.On("ImagePullBlocking", e.Context, "to-pull:latest", options).
		Return(os.ErrNotExist).
		Once()

	image, err := e.getDockerImage("to-pull")
	assert.Error(t, err)
	assert.Nil(t, image, "Forces to authorize pulling")

	c.On("ImageInspectWithRaw", e.Context, "not-existing").
		Return(types.ImageInspect{}, nil, os.ErrNotExist).
		Once()

	c.On("ImagePullBlocking", e.Context, "not-existing:latest", options).
		Return(os.ErrNotExist).
		Once()

	image, err = e.getDockerImage("not-existing")
	assert.Error(t, err)
	assert.Nil(t, image, "No existing image")
}

func TestPrepareBuildsDir(t *testing.T) {
	tests := map[string]struct {
		parser                  parser.Parser
		rootDir                 string
		volumes                 []string
		expectedSharedBuildsDir bool
		expectedError           string
	}{
		"rootDir mounted as host based volume": {
			parser:                  parser.NewLinuxParser(),
			rootDir:                 "/build",
			volumes:                 []string{"/build:/build"},
			expectedSharedBuildsDir: true,
		},
		"rootDir mounted as container based volume": {
			parser:                  parser.NewLinuxParser(),
			rootDir:                 "/build",
			volumes:                 []string{"/build"},
			expectedSharedBuildsDir: false,
		},
		"rootDir not mounted as volume": {
			parser:                  parser.NewLinuxParser(),
			rootDir:                 "/build",
			volumes:                 []string{"/folder:/folder"},
			expectedSharedBuildsDir: false,
		},
		"rootDir's parent mounted as volume": {
			parser:                  parser.NewLinuxParser(),
			rootDir:                 "/build/other/directory",
			volumes:                 []string{"/build/:/build"},
			expectedSharedBuildsDir: true,
		},
		"rootDir is not an absolute path": {
			parser:        parser.NewLinuxParser(),
			rootDir:       "builds",
			expectedError: "build directory needs to be an absolute path",
		},
		"rootDir is /": {
			parser:        parser.NewLinuxParser(),
			rootDir:       "/",
			expectedError: "build directory needs to be a non-root path",
		},
		"error on volume parsing": {
			parser:        parser.NewLinuxParser(),
			rootDir:       "/build",
			volumes:       []string{""},
			expectedError: "invalid volume specification",
		},
		"error on volume parser creation": {
			expectedError: `missing volume parser`,
		},
	}

	for testName, test := range tests {
		t.Run(testName, func(t *testing.T) {
			c := common.RunnerConfig{
				RunnerSettings: common.RunnerSettings{
					BuildsDir: test.rootDir,
					Docker: &common.DockerConfig{
						Volumes: test.volumes,
					},
				},
			}

			options := common.ExecutorPrepareOptions{
				Config: &c,
			}

			e := &executor{
				AbstractExecutor: executors.AbstractExecutor{
					Config: c,
				},
				volumeParser: test.parser,
			}

			err := e.prepareBuildsDir(options)
			if test.expectedError != "" {
				assert.Error(t, err)
				assert.Contains(t, err.Error(), test.expectedError)
				return
			}

			assert.NoError(t, err)
			assert.Equal(t, test.expectedSharedBuildsDir, e.SharedBuildsDir)
		})
	}
}

type volumesTestCase struct {
	volumes                  []string
	buildsDir                string
	gitStrategy              string
	adjustConfiguration      func(e *executor)
	volumesManagerAssertions func(*volumes.MockManager)
	clientAssertions         func(*docker.MockClient)
	createVolumeManager      bool
	expectedError            error
}

var volumesTestsDefaultBuildsDir = "/default-builds-dir"
var volumesTestsDefaultCacheDir = "/default-cache-dir"

func getExecutorForVolumesTests(t *testing.T, test volumesTestCase) (*executor, func()) {
	clientMock := new(docker.MockClient)
	volumesManagerMock := new(volumes.MockManager)

	oldCreateVolumesManager := createVolumesManager
	closureFn := func() {
		createVolumesManager = oldCreateVolumesManager

		volumesManagerMock.AssertExpectations(t)
		clientMock.AssertExpectations(t)
	}

	createVolumesManager = func(_ *executor) (volumes.Manager, error) {
		return volumesManagerMock, nil
	}

	if test.volumesManagerAssertions != nil {
		test.volumesManagerAssertions(volumesManagerMock)
	}

	if test.clientAssertions != nil {
		test.clientAssertions(clientMock)
	}

	c := common.RunnerConfig{
		RunnerCredentials: common.RunnerCredentials{
			Token: "abcdef1234567890",
		},
		RunnerSettings: common.RunnerSettings{
			BuildsDir: test.buildsDir,
			Docker: &common.DockerConfig{
				Volumes: test.volumes,
			},
		},
	}

	e := &executor{
		AbstractExecutor: executors.AbstractExecutor{
			Build: &common.Build{
				ProjectRunnerID: 0,
				Runner:          &c,
				JobResponse: common.JobResponse{
					JobInfo: common.JobInfo{
						ProjectID: 0,
					},
					GitInfo: common.GitInfo{
						RepoURL: "https://gitlab.example.com/group/project.git",
					},
				},
			},
			Config: c,
			ExecutorOptions: executors.ExecutorOptions{
				DefaultBuildsDir: volumesTestsDefaultBuildsDir,
				DefaultCacheDir:  volumesTestsDefaultCacheDir,
			},
		},
		client: clientMock,
		info: types.Info{
			OSType: helperimage.OSTypeLinux,
		},
	}

	e.Build.Variables = append(e.Build.Variables, common.JobVariable{
		Key:   "GIT_STRATEGY",
		Value: test.gitStrategy,
	})

	if test.adjustConfiguration != nil {
		test.adjustConfiguration(e)
	}

	err := e.Build.StartBuild(
		e.RootDir(),
		e.CacheDir(),
		e.CustomBuildEnabled(),
		e.SharedBuildsDir,
	)
	require.NoError(t, err)

	if test.createVolumeManager {
		err = e.createVolumesManager()
		require.NoError(t, err)
	}

	return e, closureFn
}

func TestCreateVolumes(t *testing.T) {
	tests := map[string]volumesTestCase{
		"volumes manager not created": {
			expectedError: errVolumesManagerUndefined,
		},
		"no volumes defined, empty buildsDir, clone strategy, no errors": {
			gitStrategy:         "clone",
			createVolumeManager: true,
		},
		"no volumes defined, defined buildsDir, clone strategy, no errors": {
			buildsDir:           "/builds",
			gitStrategy:         "clone",
			createVolumeManager: true,
		},
		"no volumes defined, defined buildsDir, fetch strategy, no errors": {
			buildsDir:           "/builds",
			gitStrategy:         "fetch",
			createVolumeManager: true,
		},
		"volumes defined, empty buildsDir, clone strategy, no errors on user volume": {
			volumes:     []string{"/volume"},
			gitStrategy: "clone",
			volumesManagerAssertions: func(vm *volumes.MockManager) {
				vm.On("Create", "/volume").
					Return(nil).
					Once()
			},
			createVolumeManager: true,
		},
		"volumes defined, empty buildsDir, clone strategy, cache containers disabled error on user volume": {
			volumes:     []string{"/volume"},
			gitStrategy: "clone",
			volumesManagerAssertions: func(vm *volumes.MockManager) {
				vm.On("Create", "/volume").
					Return(volumes.ErrCacheVolumesDisabled).
					Once()
			},
			createVolumeManager: true,
		},
		"volumes defined, empty buildsDir, clone strategy, duplicated error on user volume": {
			volumes:     []string{"/volume"},
			gitStrategy: "clone",
			volumesManagerAssertions: func(vm *volumes.MockManager) {
				vm.On("Create", "/volume").
					Return(volumes.NewErrVolumeAlreadyDefined("/volume")).
					Once()
			},
			createVolumeManager: true,
			expectedError:       volumes.NewErrVolumeAlreadyDefined("/volume"),
		},
		"volumes defined, empty buildsDir, clone strategy, other error on user volume": {
			volumes:     []string{"/volume"},
			gitStrategy: "clone",
			volumesManagerAssertions: func(vm *volumes.MockManager) {
				vm.On("Create", "/volume").
					Return(errors.New("test-error")).
					Once()
			},
			createVolumeManager: true,
			expectedError:       errors.New("test-error"),
		},
	}

	for testName, test := range tests {
		t.Run(testName, func(t *testing.T) {
			e, closureFn := getExecutorForVolumesTests(t, test)
			defer closureFn()

			err := e.createVolumes()
			assert.Equal(t, test.expectedError, err)
		})
	}
}

func TestCreateBuildVolume(t *testing.T) {
	tests := map[string]volumesTestCase{
		"volumes manager not created": {
			expectedError: errVolumesManagerUndefined,
		},
		"git strategy clone, empty buildsDir, no error": {
			gitStrategy: "clone",
			volumesManagerAssertions: func(vm *volumes.MockManager) {
				vm.On("CreateTemporary", volumesTestsDefaultBuildsDir).
					Return(nil).
					Once()
			},
			createVolumeManager: true,
		},
		"git strategy clone, empty buildsDir, duplicated error": {
			gitStrategy: "clone",
			volumesManagerAssertions: func(vm *volumes.MockManager) {
				vm.On("CreateTemporary", volumesTestsDefaultBuildsDir).
					Return(volumes.NewErrVolumeAlreadyDefined(volumesTestsDefaultBuildsDir)).
					Once()
			},
			createVolumeManager: true,
		},
		"git strategy clone, empty buildsDir, other error": {
			gitStrategy: "clone",
			volumesManagerAssertions: func(vm *volumes.MockManager) {
				vm.On("CreateTemporary", volumesTestsDefaultBuildsDir).
					Return(errors.New("test-error")).
					Once()
			},
			createVolumeManager: true,
			expectedError:       errors.New("test-error"),
		},
		"git strategy clone, non-empty buildsDir, no error": {
			gitStrategy: "clone",
			buildsDir:   "/builds",
			volumesManagerAssertions: func(vm *volumes.MockManager) {
				vm.On("CreateTemporary", "/builds").
					Return(nil).
					Once()
			},
			createVolumeManager: true,
		},
		"git strategy clone, non-empty buildsDir, duplicated error": {
			gitStrategy: "clone",
			buildsDir:   "/builds",
			volumesManagerAssertions: func(vm *volumes.MockManager) {
				vm.On("CreateTemporary", "/builds").
					Return(volumes.NewErrVolumeAlreadyDefined("/builds")).
					Once()
			},
			createVolumeManager: true,
		},
		"git strategy clone, non-empty buildsDir, other error": {
			gitStrategy: "clone",
			buildsDir:   "/builds",
			volumesManagerAssertions: func(vm *volumes.MockManager) {
				vm.On("CreateTemporary", "/builds").
					Return(errors.New("test-error")).
					Once()
			},
			createVolumeManager: true,
			expectedError:       errors.New("test-error"),
		},
		"git strategy fetch, empty buildsDir, no error": {
			gitStrategy: "fetch",
			volumesManagerAssertions: func(vm *volumes.MockManager) {
				vm.On("Create", volumesTestsDefaultBuildsDir).
					Return(nil).
					Once()
			},
			createVolumeManager: true,
		},
		"git strategy fetch, empty buildsDir, duplicated error": {
			gitStrategy: "fetch",
			volumesManagerAssertions: func(vm *volumes.MockManager) {
				vm.On("Create", volumesTestsDefaultBuildsDir).
					Return(volumes.NewErrVolumeAlreadyDefined(volumesTestsDefaultBuildsDir)).
					Once()
			},
			createVolumeManager: true,
		},
		"git strategy fetch, empty buildsDir, other error": {
			gitStrategy: "fetch",
			volumesManagerAssertions: func(vm *volumes.MockManager) {
				vm.On("Create", volumesTestsDefaultBuildsDir).
					Return(errors.New("test-error")).
					Once()
			},
			createVolumeManager: true,
			expectedError:       errors.New("test-error"),
		},
		"git strategy fetch, non-empty buildsDir, no error": {
			gitStrategy: "fetch",
			buildsDir:   "/builds",
			volumesManagerAssertions: func(vm *volumes.MockManager) {
				vm.On("Create", "/builds").
					Return(nil).
					Once()
			},
			createVolumeManager: true,
		},
		"git strategy fetch, non-empty buildsDir, duplicated error": {
			gitStrategy: "fetch",
			buildsDir:   "/builds",
			volumesManagerAssertions: func(vm *volumes.MockManager) {
				vm.On("Create", "/builds").
					Return(volumes.NewErrVolumeAlreadyDefined("/builds")).
					Once()
			},
			createVolumeManager: true,
		},
		"git strategy fetch, non-empty buildsDir, other error": {
			gitStrategy: "fetch",
			buildsDir:   "/builds",
			volumesManagerAssertions: func(vm *volumes.MockManager) {
				vm.On("Create", "/builds").
					Return(errors.New("test-error")).
					Once()
			},
			createVolumeManager: true,
			expectedError:       errors.New("test-error"),
		},
		"git strategy fetch, non-empty buildsDir, cache volumes disabled": {
			gitStrategy: "fetch",
			buildsDir:   "/builds",
			volumesManagerAssertions: func(vm *volumes.MockManager) {
				vm.On("Create", "/builds").
					Return(volumes.ErrCacheVolumesDisabled).
					Once()
				vm.On("CreateTemporary", "/builds").
					Return(nil).
					Once()
			},
			createVolumeManager: true,
		},
		"git strategy fetch, non-empty buildsDir, cache volumes disabled, duplicated error": {
			gitStrategy: "fetch",
			buildsDir:   "/builds",
			volumesManagerAssertions: func(vm *volumes.MockManager) {
				vm.On("Create", "/builds").
					Return(volumes.ErrCacheVolumesDisabled).
					Once()
				vm.On("CreateTemporary", "/builds").
					Return(volumes.NewErrVolumeAlreadyDefined("/builds")).
					Once()
			},
			createVolumeManager: true,
		},
		"git strategy fetch, non-empty buildsDir, no error, legacy builds dir": {
			// TODO: Remove in 13.0 https://gitlab.com/gitlab-org/gitlab-runner/issues/4180
			gitStrategy: "fetch",
			buildsDir:   "/builds",
			adjustConfiguration: func(e *executor) {
				e.Build.Variables = append(e.Build.Variables, common.JobVariable{
					Key:   featureflags.UseLegacyBuildsDirForDocker,
					Value: "true",
				})
			},
			volumesManagerAssertions: func(vm *volumes.MockManager) {
				vm.On("Create", "/builds/group").
					Return(nil).
					Once()
			},
			createVolumeManager: true,
		},
		"git strategy clone, non-empty buildsDir, no error, legacy builds dir": {
			// TODO: Remove in 13.0 https://gitlab.com/gitlab-org/gitlab-runner/issues/4180
			gitStrategy: "clone",
			buildsDir:   "/builds",
			adjustConfiguration: func(e *executor) {
				e.Build.Variables = append(e.Build.Variables, common.JobVariable{
					Key:   featureflags.UseLegacyBuildsDirForDocker,
					Value: "true",
				})
			},
			volumesManagerAssertions: func(vm *volumes.MockManager) {
				vm.On("CreateTemporary", "/builds/group").
					Return(nil).
					Once()
			},
			createVolumeManager: true,
		},
	}

	for testName, test := range tests {
		t.Run(testName, func(t *testing.T) {
			e, closureFn := getExecutorForVolumesTests(t, test)
			defer closureFn()

			err := e.createBuildVolume()
			assert.Equal(t, test.expectedError, err)
		})
	}
}

func TestCreateDependencies(t *testing.T) {
	testError := errors.New("test-error")

	tests := map[string]struct {
		legacyVolumesMountingOrder string
		expectedServiceVolumes     []string
	}{
		"UseLegacyVolumesMountingOrder is false": {
			legacyVolumesMountingOrder: "false",
			expectedServiceVolumes:     []string{"/volume", "/builds"},
		},
		// TODO: Remove in 13.0 https://gitlab.com/gitlab-org/gitlab-runner/issues/6581
		"UseLegacyVolumesMountingOrder is true": {
			legacyVolumesMountingOrder: "true",
			expectedServiceVolumes:     []string{"/builds"},
		},
	}

	for testName, test := range tests {
		t.Run(testName, func(t *testing.T) {
			testCase := volumesTestCase{
				buildsDir: "/builds",
				volumes:   []string{"/volume"},
				adjustConfiguration: func(e *executor) {
					e.Build.Services = append(e.Build.Services, common.Image{
						Name: "alpine:latest",
					})

					e.Build.Variables = append(e.Build.Variables, common.JobVariable{
						Key:   featureflags.UseLegacyVolumesMountingOrder,
						Value: test.legacyVolumesMountingOrder,
					})

					e.BuildShell = &common.ShellConfiguration{
						Environment: []string{},
					}
				},
				volumesManagerAssertions: func(vm *volumes.MockManager) {
					binds := make([]string, 0)

					vm.On("CreateTemporary", "/builds").
						Return(nil).
						Run(func(args mock.Arguments) {
							binds = append(binds, args.Get(0).(string))
						}).
						Once()
					vm.On("Create", "/volume").
						Return(nil).
						Run(func(args mock.Arguments) {
							binds = append(binds, args.Get(0).(string))
						}).
						Maybe() // In the FF enabled case this assertion will be not met because of error during service starts
					vm.On("Binds").
						Return(func() []string {
							return binds
						}).
						Once()
					vm.On("ContainerIDs").
						Return(nil).
						Once()
				},
				clientAssertions: func(c *docker.MockClient) {
					hostConfigMatcher := mock.MatchedBy(func(conf *container.HostConfig) bool {
						return assert.Equal(t, test.expectedServiceVolumes, conf.Binds)
					})

					c.On("ImageInspectWithRaw", mock.Anything, "alpine:latest").
						Return(types.ImageInspect{}, nil, nil).
						Once()
					c.On("NetworkList", mock.Anything, mock.Anything).
						Return(nil, nil).
						Once()
					c.On("ContainerRemove", mock.Anything, "runner-abcdef12-project-0-concurrent-0-alpine-0", mock.Anything).
						Return(nil).
						Once()
					c.On("ContainerCreate", mock.Anything, mock.Anything, hostConfigMatcher, mock.Anything, "runner-abcdef12-project-0-concurrent-0-alpine-0").
						Return(container.ContainerCreateCreatedBody{ID: "container-ID"}, nil).
						Once()
					c.On("ContainerStart", mock.Anything, "container-ID", mock.Anything).
						Return(testError).
						Once()
				},
			}

			e, closureFn := getExecutorForVolumesTests(t, testCase)
			defer closureFn()

			err := e.createDependencies()
			assert.Equal(t, testError, err)
		})
	}
}

var testFileAuthConfigs = `{"auths":{"https://registry.domain.tld:5005/v1/":{"auth":"aW52YWxpZF91c2VyOmludmFsaWRfcGFzc3dvcmQ="},"registry2.domain.tld:5005":{"auth":"dGVzdF91c2VyOnRlc3RfcGFzc3dvcmQ="}}}`
var testVariableAuthConfigs = `{"auths":{"https://registry.domain.tld:5005/v1/":{"auth":"dGVzdF91c2VyOnRlc3RfcGFzc3dvcmQ="}}}`

func getAuthConfigTestExecutor(t *testing.T, precreateConfigFile bool) executor {
	tempHomeDir, err := ioutil.TempDir("", "docker-auth-configs-test")
	require.NoError(t, err)

	if precreateConfigFile {
		dockerConfigFile := path.Join(tempHomeDir, ".dockercfg")
		err = ioutil.WriteFile(dockerConfigFile, []byte(testFileAuthConfigs), 0600)
		require.NoError(t, err)
		docker.HomeDirectory = tempHomeDir
	} else {
		docker.HomeDirectory = ""
	}

	e := executor{}
	e.Build = &common.Build{
		Runner: &common.RunnerConfig{},
	}

	e.Build.Token = "abcd123456"

	e.Config = common.RunnerConfig{}
	e.Config.Docker = &common.DockerConfig{
		PullPolicy: common.PullPolicyAlways,
	}

	return e
}

func addGitLabRegistryCredentials(e *executor) {
	e.Build.Credentials = []common.Credentials{
		{
			Type:     "registry",
			URL:      "registry.gitlab.tld:1234",
			Username: "gitlab-ci-token",
			Password: e.Build.Token,
		},
	}
}

func addRemoteVariableCredentials(e *executor) {
	e.Build.Variables = common.JobVariables{
		common.JobVariable{
			Key:   "DOCKER_AUTH_CONFIG",
			Value: testVariableAuthConfigs,
		},
	}
}

func addLocalVariableCredentials(e *executor) {
	e.Build.Runner.Environment = []string{
		"DOCKER_AUTH_CONFIG=" + testVariableAuthConfigs,
	}
}

func assertEmptyCredentials(t *testing.T, ac *types.AuthConfig, messageElements ...string) {
	if ac != nil {
		assert.Empty(t, ac.ServerAddress, "ServerAddress for %v", messageElements)
		assert.Empty(t, ac.Username, "Username for %v", messageElements)
		assert.Empty(t, ac.Password, "Password for %v", messageElements)
	}
}

func assertCredentials(t *testing.T, serverAddress, username, password string, ac *types.AuthConfig, messageElements ...string) {
	assert.Equal(t, serverAddress, ac.ServerAddress, "ServerAddress for %v", messageElements)
	assert.Equal(t, username, ac.Username, "Username for %v", messageElements)
	assert.Equal(t, password, ac.Password, "Password for %v", messageElements)
}

func getTestAuthConfig(t *testing.T, e executor, imageName string) *types.AuthConfig {
	ac := e.getAuthConfig(imageName)

	return ac
}

func testVariableAuthConfig(t *testing.T, e executor) {
	t.Run("withoutGitLabRegistry", func(t *testing.T) {
		ac := getTestAuthConfig(t, e, "registry.domain.tld:5005/image/name:version")
		assertCredentials(t, "https://registry.domain.tld:5005/v1/", "test_user", "test_password", ac, "registry.domain.tld:5005/image/name:version")

		ac = getTestAuthConfig(t, e, "registry2.domain.tld:5005/image/name:version")
		assertCredentials(t, "registry2.domain.tld:5005", "test_user", "test_password", ac, "registry2.domain.tld:5005/image/name:version")

		ac = getTestAuthConfig(t, e, "registry.gitlab.tld:1234/image/name:version")
		assertEmptyCredentials(t, ac, "registry.gitlab.tld:1234")
	})

	t.Run("withGitLabRegistry", func(t *testing.T) {
		addGitLabRegistryCredentials(&e)

		ac := getTestAuthConfig(t, e, "registry.domain.tld:5005/image/name:version")
		assertCredentials(t, "https://registry.domain.tld:5005/v1/", "test_user", "test_password", ac, "registry.domain.tld:5005/image/name:version")

		ac = getTestAuthConfig(t, e, "registry2.domain.tld:5005/image/name:version")
		assertCredentials(t, "registry2.domain.tld:5005", "test_user", "test_password", ac, "registry2.domain.tld:5005/image/name:version")

		ac = getTestAuthConfig(t, e, "registry.gitlab.tld:1234/image/name:version")
		assertCredentials(t, "registry.gitlab.tld:1234", "gitlab-ci-token", "abcd123456", ac, "registry.gitlab.tld:1234")
	})
}

func TestGetRemoteVariableAuthConfig(t *testing.T) {
	e := getAuthConfigTestExecutor(t, true)
	addRemoteVariableCredentials(&e)

	testVariableAuthConfig(t, e)
}

func TestGetLocalVariableAuthConfig(t *testing.T) {
	e := getAuthConfigTestExecutor(t, true)
	addLocalVariableCredentials(&e)

	testVariableAuthConfig(t, e)
}

func TestGetDefaultAuthConfig(t *testing.T) {
	t.Run("withoutGitLabRegistry", func(t *testing.T) {
		e := getAuthConfigTestExecutor(t, false)

		ac := getTestAuthConfig(t, e, "docker:dind")
		assertEmptyCredentials(t, ac, "docker:dind")

		ac = getTestAuthConfig(t, e, "registry.gitlab.tld:1234/image/name:version")
		assertEmptyCredentials(t, ac, "registry.gitlab.tld:1234")

		ac = getTestAuthConfig(t, e, "registry.domain.tld:5005/image/name:version")
		assertEmptyCredentials(t, ac, "registry.domain.tld:5005/image/name:version")
	})

	t.Run("withGitLabRegistry", func(t *testing.T) {
		e := getAuthConfigTestExecutor(t, false)
		addGitLabRegistryCredentials(&e)

		ac := getTestAuthConfig(t, e, "docker:dind")
		assertEmptyCredentials(t, ac, "docker:dind")

		ac = getTestAuthConfig(t, e, "registry.domain.tld:5005/image/name:version")
		assertEmptyCredentials(t, ac, "registry.domain.tld:5005/image/name:version")

		ac = getTestAuthConfig(t, e, "registry.gitlab.tld:1234/image/name:version")
		assertCredentials(t, "registry.gitlab.tld:1234", "gitlab-ci-token", "abcd123456", ac, "registry.gitlab.tld:1234")
	})
}

func TestAuthConfigOverwritingOrder(t *testing.T) {
	testVariableAuthConfigs = `{"auths":{"registry.gitlab.tld:1234":{"auth":"ZnJvbV92YXJpYWJsZTpwYXNzd29yZA=="}}}`
	testFileAuthConfigs = `{"auths":{"registry.gitlab.tld:1234":{"auth":"ZnJvbV9maWxlOnBhc3N3b3Jk"}}}`

	imageName := "registry.gitlab.tld:1234/image/name:latest"

	t.Run("gitlabRegistryOnly", func(t *testing.T) {
		e := getAuthConfigTestExecutor(t, false)
		addGitLabRegistryCredentials(&e)

		ac := getTestAuthConfig(t, e, imageName)
		assertCredentials(t, "registry.gitlab.tld:1234", "gitlab-ci-token", e.Build.Token, ac, imageName)
	})

	t.Run("withConfigFromRemoteVariable", func(t *testing.T) {
		e := getAuthConfigTestExecutor(t, false)
		addGitLabRegistryCredentials(&e)
		addRemoteVariableCredentials(&e)

		ac := getTestAuthConfig(t, e, imageName)
		assertCredentials(t, "registry.gitlab.tld:1234", "from_variable", "password", ac, imageName)
	})

	t.Run("withConfigFromLocalVariable", func(t *testing.T) {
		e := getAuthConfigTestExecutor(t, false)
		addGitLabRegistryCredentials(&e)
		addLocalVariableCredentials(&e)

		ac := getTestAuthConfig(t, e, imageName)
		assertCredentials(t, "registry.gitlab.tld:1234", "from_variable", "password", ac, imageName)
	})

	t.Run("withConfigFromFile", func(t *testing.T) {
		e := getAuthConfigTestExecutor(t, true)
		addGitLabRegistryCredentials(&e)

		ac := getTestAuthConfig(t, e, imageName)
		assertCredentials(t, "registry.gitlab.tld:1234", "from_file", "password", ac, imageName)
	})

	t.Run("withConfigFromVariableAndFromFile", func(t *testing.T) {
		e := getAuthConfigTestExecutor(t, true)
		addGitLabRegistryCredentials(&e)
		addRemoteVariableCredentials(&e)

		ac := getTestAuthConfig(t, e, imageName)
		assertCredentials(t, "registry.gitlab.tld:1234", "from_variable", "password", ac, imageName)
	})

	t.Run("withConfigFromLocalAndRemoteVariable", func(t *testing.T) {
		e := getAuthConfigTestExecutor(t, true)
		addGitLabRegistryCredentials(&e)
		addRemoteVariableCredentials(&e)
		testVariableAuthConfigs = `{"auths":{"registry.gitlab.tld:1234":{"auth":"ZnJvbV9sb2NhbF92YXJpYWJsZTpwYXNzd29yZA=="}}}`
		addLocalVariableCredentials(&e)

		ac := getTestAuthConfig(t, e, imageName)
		assertCredentials(t, "registry.gitlab.tld:1234", "from_variable", "password", ac, imageName)
	})
}

func testGetDockerImage(t *testing.T, e executor, imageName string, setClientExpectations func(c *docker.MockClient, imageName string)) {
	t.Run("get:"+imageName, func(t *testing.T) {
		c := new(docker.MockClient)
		defer c.AssertExpectations(t)

		e.client = c

		setClientExpectations(c, imageName)

		image, err := e.getDockerImage(imageName)
		assert.NoError(t, err, "Should not generate error")
		assert.Equal(t, "this-image", image.ID, "Image ID")
	})
}

func testDeniesDockerImage(t *testing.T, e executor, imageName string, setClientExpectations func(c *docker.MockClient, imageName string)) {
	t.Run("deny:"+imageName, func(t *testing.T) {
		c := new(docker.MockClient)
		defer c.AssertExpectations(t)

		e.client = c

		setClientExpectations(c, imageName)

		_, err := e.getDockerImage(imageName)
		assert.Error(t, err, "Should generate error")
	})
}

func addFindsLocalImageExpectations(c *docker.MockClient, imageName string) {
	c.On("ImageInspectWithRaw", mock.Anything, imageName).
		Return(types.ImageInspect{ID: "this-image"}, nil, nil).
		Once()
}

func addPullsRemoteImageExpectations(c *docker.MockClient, imageName string) {
	c.On("ImageInspectWithRaw", mock.Anything, imageName).
		Return(types.ImageInspect{ID: "not-this-image"}, nil, nil).
		Once()

	c.On("ImagePullBlocking", mock.Anything, imageName, mock.AnythingOfType("types.ImagePullOptions")).
		Return(nil).
		Once()

	c.On("ImageInspectWithRaw", mock.Anything, imageName).
		Return(types.ImageInspect{ID: "this-image"}, nil, nil).
		Once()
}

func addDeniesPullExpectations(c *docker.MockClient, imageName string) {
	c.On("ImageInspectWithRaw", mock.Anything, imageName).
		Return(types.ImageInspect{ID: "image"}, nil, nil).
		Once()

	c.On("ImagePullBlocking", mock.Anything, imageName, mock.AnythingOfType("types.ImagePullOptions")).
		Return(fmt.Errorf("deny pulling")).
		Once()
}

func TestPullPolicyWhenAlwaysIsSet(t *testing.T) {
	remoteImage := "registry.domain.tld:5005/image/name:version"
	gitlabImage := "registry.gitlab.tld:1234/image/name:version"

	e := getAuthConfigTestExecutor(t, false)
	e.Context = context.Background()
	e.Config.Docker.PullPolicy = common.PullPolicyAlways

	testGetDockerImage(t, e, remoteImage, addPullsRemoteImageExpectations)
	testDeniesDockerImage(t, e, remoteImage, addDeniesPullExpectations)

	testGetDockerImage(t, e, gitlabImage, addPullsRemoteImageExpectations)
	testDeniesDockerImage(t, e, gitlabImage, addDeniesPullExpectations)
}

func TestPullPolicyWhenIfNotPresentIsSet(t *testing.T) {
	remoteImage := "registry.domain.tld:5005/image/name:version"
	gitlabImage := "registry.gitlab.tld:1234/image/name:version"

	e := getAuthConfigTestExecutor(t, false)
	e.Context = context.Background()
	e.Config.Docker.PullPolicy = common.PullPolicyIfNotPresent

	testGetDockerImage(t, e, remoteImage, addFindsLocalImageExpectations)
	testGetDockerImage(t, e, gitlabImage, addFindsLocalImageExpectations)
}

func TestDockerWatchOn_1_12_4(t *testing.T) {
	if helpers.SkipIntegrationTests(t, "docker", "info") {
		return
	}

	e := executor{
		AbstractExecutor: executors.AbstractExecutor{
			ExecutorOptions: executors.ExecutorOptions{
				Metadata: map[string]string{
					metadataOSType: osTypeLinux,
				},
			},
		},
		volumeParser: parser.NewLinuxParser(),
	}
	e.Context = context.Background()
	e.Build = &common.Build{
		Runner: &common.RunnerConfig{},
	}
	e.Build.Token = "abcd123456"
	e.BuildShell = &common.ShellConfiguration{
		Environment: []string{},
	}

	e.Config = common.RunnerConfig{}
	e.Config.Docker = &common.DockerConfig{
		PullPolicy: common.PullPolicyIfNotPresent,
	}

	output := bytes.NewBufferString("")
	e.Trace = &common.Trace{Writer: output}

	err := e.connectDocker()
	require.NoError(t, err)

	err = e.createVolumesManager()
	require.NoError(t, err)

	container, err := e.createContainer("build", common.Image{Name: common.TestAlpineImage}, []string{"/bin/sh"}, []string{})
	assert.NoError(t, err)
	assert.NotNil(t, container)

	input := bytes.NewBufferString("echo 'script'")

	finished := make(chan bool, 1)
	wg := &sync.WaitGroup{}
	wg.Add(1) // Avoid a race where assert.NoError() is called too late in the goroutine
	go func() {
		err = e.watchContainer(e.Context, container.ID, input)
		assert.NoError(t, err)
		finished <- true
		wg.Done()
	}()

	select {
	case <-finished:
		assert.Equal(t, "script\n", output.String())
	case <-time.After(15 * time.Second):
		t.Error("Container script not finished")
	}

	err = e.removeContainer(e.Context, container.ID)
	assert.NoError(t, err)
	wg.Wait()
}

type containerConfigExpectations func(*testing.T, *container.Config, *container.HostConfig)

type dockerConfigurationTestFakeDockerClient struct {
	docker.MockClient

	cce containerConfigExpectations
	t   *testing.T
}

func (c *dockerConfigurationTestFakeDockerClient) ContainerCreate(ctx context.Context, config *container.Config, hostConfig *container.HostConfig, networkingConfig *network.NetworkingConfig, containerName string) (container.ContainerCreateCreatedBody, error) {
	c.cce(c.t, config, hostConfig)
	return container.ContainerCreateCreatedBody{ID: "abc"}, nil
}

func prepareTestDockerConfiguration(t *testing.T, dockerConfig *common.DockerConfig, cce containerConfigExpectations) (*dockerConfigurationTestFakeDockerClient, *executor) {
	c := &dockerConfigurationTestFakeDockerClient{
		cce: cce,
		t:   t,
	}

	e := &executor{}
	e.client = c
	e.volumeParser = parser.NewLinuxParser()
	e.info = types.Info{
		OSType:       helperimage.OSTypeLinux,
		Architecture: "amd64",
	}
	e.Config.Docker = dockerConfig
	e.Build = &common.Build{
		Runner: &common.RunnerConfig{},
	}
	e.Build.Token = "abcd123456"
	e.BuildShell = &common.ShellConfiguration{
		Environment: []string{},
	}
	var err error
	e.helperImageInfo, err = helperimage.Get(common.REVISION, helperimage.Config{
		OSType:          e.info.OSType,
		Architecture:    e.info.Architecture,
		OperatingSystem: e.info.OperatingSystem,
	})
	require.NoError(t, err)

	c.On("ImageInspectWithRaw", mock.Anything, "gitlab/gitlab-runner-helper:x86_64-latest").
		Return(types.ImageInspect{ID: "helper-image-id"}, nil, nil).Once()
	c.On("ImageInspectWithRaw", mock.Anything, "alpine").
		Return(types.ImageInspect{ID: "123"}, []byte{}, nil).Twice()
	c.On("ImagePullBlocking", mock.Anything, "alpine:latest", mock.Anything).
		Return(nil).Once()
	c.On("NetworkList", mock.Anything, mock.Anything).
		Return([]types.NetworkResource{}, nil).Once()
	c.On("ContainerRemove", mock.Anything, mock.Anything, mock.Anything).
		Return(nil).Once()

	return c, e
}

func testDockerConfigurationWithJobContainer(t *testing.T, dockerConfig *common.DockerConfig, cce containerConfigExpectations) {
	c, e := prepareTestDockerConfiguration(t, dockerConfig, cce)
	defer c.AssertExpectations(t)

	c.On("ContainerInspect", mock.Anything, "abc").
		Return(types.ContainerJSON{}, nil).Once()

	err := e.createVolumesManager()
	require.NoError(t, err)

	_, err = e.createContainer("build", common.Image{Name: "alpine"}, []string{"/bin/sh"}, []string{})
	assert.NoError(t, err, "Should create container without errors")
}

func testDockerConfigurationWithServiceContainer(t *testing.T, dockerConfig *common.DockerConfig, cce containerConfigExpectations) {
	c, e := prepareTestDockerConfiguration(t, dockerConfig, cce)
	defer c.AssertExpectations(t)

	c.On("ContainerStart", mock.Anything, "abc", mock.Anything).
		Return(nil).Once()

	err := e.createVolumesManager()
	require.NoError(t, err)

	_, err = e.createService(0, "build", "latest", "alpine", common.Image{Command: []string{"/bin/sh"}}, nil)
	assert.NoError(t, err, "Should create service container without errors")
}

func TestDockerMemorySetting(t *testing.T) {
	dockerConfig := &common.DockerConfig{
		Memory: "42m",
	}

	cce := func(t *testing.T, config *container.Config, hostConfig *container.HostConfig) {
		assert.Equal(t, int64(44040192), hostConfig.Memory)
	}

	testDockerConfigurationWithJobContainer(t, dockerConfig, cce)
}

func TestDockerMemorySwapSetting(t *testing.T) {
	dockerConfig := &common.DockerConfig{
		MemorySwap: "2g",
	}

	cce := func(t *testing.T, config *container.Config, hostConfig *container.HostConfig) {
		assert.Equal(t, int64(2147483648), hostConfig.MemorySwap)
	}

	testDockerConfigurationWithJobContainer(t, dockerConfig, cce)
}

func TestDockerMemoryReservationSetting(t *testing.T) {
	dockerConfig := &common.DockerConfig{
		MemoryReservation: "64m",
	}

	cce := func(t *testing.T, config *container.Config, hostConfig *container.HostConfig) {
		assert.Equal(t, int64(67108864), hostConfig.MemoryReservation)
	}

	testDockerConfigurationWithJobContainer(t, dockerConfig, cce)
}

func TestDockerCPUSSetting(t *testing.T) {
	examples := []struct {
		cpus     string
		nanocpus int64
	}{
		{"0.5", 500000000},
		{"0.25", 250000000},
		{"1/3", 333333333},
		{"1/8", 125000000},
		{"0.0001", 100000},
	}

	for _, example := range examples {
		t.Run(example.cpus, func(t *testing.T) {
			dockerConfig := &common.DockerConfig{
				CPUS: example.cpus,
			}

			cce := func(t *testing.T, config *container.Config, hostConfig *container.HostConfig) {
				assert.Equal(t, int64(example.nanocpus), hostConfig.NanoCPUs)
			}

			testDockerConfigurationWithJobContainer(t, dockerConfig, cce)
		})
	}
}

func TestDockerCPUSetCPUsSetting(t *testing.T) {
	dockerConfig := &common.DockerConfig{
		CPUSetCPUs: "1-3,5",
	}

	cce := func(t *testing.T, config *container.Config, hostConfig *container.HostConfig) {
		assert.Equal(t, "1-3,5", hostConfig.CpusetCpus)
	}

	testDockerConfigurationWithJobContainer(t, dockerConfig, cce)
}

func TestDockerServicesTmpfsSetting(t *testing.T) {
	dockerConfig := &common.DockerConfig{
		ServicesTmpfs: map[string]string{
			"/tmpfs": "rw,noexec",
		},
	}

	cce := func(t *testing.T, config *container.Config, hostConfig *container.HostConfig) {
		require.NotEmpty(t, hostConfig.Tmpfs)
	}

	testDockerConfigurationWithServiceContainer(t, dockerConfig, cce)
}
func TestDockerTmpfsSetting(t *testing.T) {
	dockerConfig := &common.DockerConfig{
		Tmpfs: map[string]string{
			"/tmpfs": "rw,noexec",
		},
	}

	cce := func(t *testing.T, config *container.Config, hostConfig *container.HostConfig) {
		require.NotEmpty(t, hostConfig.Tmpfs)
	}

	testDockerConfigurationWithJobContainer(t, dockerConfig, cce)
}

func TestDockerServicesDNSSetting(t *testing.T) {
	dockerConfig := &common.DockerConfig{
		DNS: []string{"2001:db8::1", "192.0.2.1"},
	}

	cce := func(t *testing.T, config *container.Config, hostConfig *container.HostConfig) {
		require.Equal(t, dockerConfig.DNS, hostConfig.DNS)
	}

	testDockerConfigurationWithServiceContainer(t, dockerConfig, cce)
}

func TestDockerServicesDNSSearchSetting(t *testing.T) {
	dockerConfig := &common.DockerConfig{
		DNSSearch: []string{"mydomain.example"},
	}

	cce := func(t *testing.T, config *container.Config, hostConfig *container.HostConfig) {
		require.Equal(t, dockerConfig.DNSSearch, hostConfig.DNSSearch)
	}

	testDockerConfigurationWithServiceContainer(t, dockerConfig, cce)
}

func TestDockerServicesExtraHostsSetting(t *testing.T) {
	dockerConfig := &common.DockerConfig{
		ExtraHosts: []string{"foo.example:2001:db8::1", "bar.example:192.0.2.1"},
	}

	cce := func(t *testing.T, config *container.Config, hostConfig *container.HostConfig) {
		require.Equal(t, dockerConfig.ExtraHosts, hostConfig.ExtraHosts)
	}

	testDockerConfigurationWithServiceContainer(t, dockerConfig, cce)
}

func TestDockerUserNSSetting(t *testing.T) {
	dockerConfig := &common.DockerConfig{
		UsernsMode: "host",
	}

	cce := func(t *testing.T, config *container.Config, hostConfig *container.HostConfig) {
		assert.Equal(t, container.UsernsMode("host"), hostConfig.UsernsMode)
	}

	testDockerConfigurationWithJobContainer(t, dockerConfig, cce)

}

func TestDockerRuntimeSetting(t *testing.T) {
	dockerConfig := &common.DockerConfig{
		Runtime: "runc",
	}

	cce := func(t *testing.T, config *container.Config, hostConfig *container.HostConfig) {
		assert.Equal(t, "runc", hostConfig.Runtime)
	}

	testDockerConfigurationWithJobContainer(t, dockerConfig, cce)
}

func TestDockerSysctlsSetting(t *testing.T) {
	dockerConfig := &common.DockerConfig{
		SysCtls: map[string]string{
			"net.ipv4.ip_forward": "1",
		},
	}

	cce := func(t *testing.T, config *container.Config, hostConfig *container.HostConfig) {
		assert.Equal(t, "1", hostConfig.Sysctls["net.ipv4.ip_forward"])
	}

	testDockerConfigurationWithJobContainer(t, dockerConfig, cce)
}

type networksTestCase struct {
	clientAssertions          func(*docker.MockClient)
	networksManagerAssertions func(*networks.MockManager)
	createNetworkManager      bool
	networkPerBuild           string
	expectedBuildError        error
	expectedCleanError        error
}

func TestDockerCreateNetwork(t *testing.T) {
	testErr := errors.New("test-err")

	tests := map[string]networksTestCase{
		"networks manager not created": {
			networkPerBuild:    "false",
			expectedBuildError: errNetworksManagerUndefined,
			expectedCleanError: errNetworksManagerUndefined,
		},
		"network not created": {
			createNetworkManager: true,
			networkPerBuild:      "false",
			networksManagerAssertions: func(nm *networks.MockManager) {
				nm.On("Create", mock.Anything, mock.Anything).
					Return(container.NetworkMode("test"), nil).
					Once()
				nm.On("Inspect", mock.Anything).
					Return(types.NetworkResource{}, nil).
					Once()
				nm.On("Cleanup", mock.Anything).
					Return(nil).
					Once()
			},
		},
		"network created": {
			createNetworkManager: true,
			networkPerBuild:      "true",
			networksManagerAssertions: func(nm *networks.MockManager) {
				nm.On("Create", mock.Anything, mock.Anything).
					Return(container.NetworkMode("test"), nil).
					Once()
				nm.On("Inspect", mock.Anything).
					Return(types.NetworkResource{}, nil).
					Once()
				nm.On("Cleanup", mock.Anything).
					Return(nil).
					Once()
			},
		},
		"network creation failed": {
			createNetworkManager: true,
			networkPerBuild:      "true",
			networksManagerAssertions: func(nm *networks.MockManager) {
				nm.On("Create", mock.Anything, mock.Anything).
					Return(container.NetworkMode("fail"), testErr).
					Once()
			},
			expectedBuildError: testErr,
		},
		"network inspect failed": {
			createNetworkManager: true,
			networkPerBuild:      "true",
			networksManagerAssertions: func(nm *networks.MockManager) {
				nm.On("Create", mock.Anything, mock.Anything).
					Return(container.NetworkMode("test"), nil).
					Once()
				nm.On("Inspect", mock.Anything).
					Return(types.NetworkResource{}, testErr).
					Once()
			},
			expectedCleanError: nil,
		},
		"removing container failed": {
			createNetworkManager: true,
			networkPerBuild:      "true",
			clientAssertions: func(c *docker.MockClient) {
				c.On("NetworkList", mock.Anything, mock.Anything).
					Return([]types.NetworkResource{}, nil).
					Once()
				c.On("ContainerRemove", mock.Anything, mock.Anything, mock.Anything).
					Return(testErr).
					Once()
			},
			networksManagerAssertions: func(nm *networks.MockManager) {
				nm.On("Create", mock.Anything, mock.Anything).
					Return(container.NetworkMode("test"), nil).
					Once()
				nm.On("Inspect", mock.Anything).
					Return(
						types.NetworkResource{
							Containers: map[string]types.EndpointResource{
								"abc": {},
							},
						},
						nil,
					).
					Once()
				nm.On("Cleanup", mock.Anything).
					Return(nil).
					Once()
			},
			expectedCleanError: nil,
		},
		"network cleanup failed": {
			createNetworkManager: true,
			networkPerBuild:      "true",
			networksManagerAssertions: func(nm *networks.MockManager) {
				nm.On("Create", mock.Anything, mock.Anything).
					Return(container.NetworkMode("test"), nil).
					Once()
				nm.On("Inspect", mock.Anything).
					Return(types.NetworkResource{}, nil).
					Once()
				nm.On("Cleanup", mock.Anything).
					Return(testErr).
					Once()
			},
			expectedCleanError: testErr,
		},
	}

	for testName, test := range tests {
		t.Run(testName, func(t *testing.T) {
			e, closureFn := getExecutorForNetworksTests(t, test)
			defer closureFn()

			err := e.createBuildNetwork()
			assert.True(t, errors.Is(test.expectedBuildError, err))

			err = e.cleanupNetwork(context.Background())
			assert.True(t, errors.Is(test.expectedCleanError, err))
		})
	}
}

func getExecutorForNetworksTests(t *testing.T, test networksTestCase) (*executor, func()) {
	t.Helper()

	clientMock := new(docker.MockClient)
	networksManagerMock := new(networks.MockManager)

	oldCreateNetworksManager := createNetworksManager
	closureFn := func() {
		createNetworksManager = oldCreateNetworksManager

		networksManagerMock.AssertExpectations(t)
		clientMock.AssertExpectations(t)
	}

	createNetworksManager = func(_ *executor) (networks.Manager, error) {
		return networksManagerMock, nil
	}

	if test.networksManagerAssertions != nil {
		test.networksManagerAssertions(networksManagerMock)
	}

	if test.clientAssertions != nil {
		test.clientAssertions(clientMock)
	}

	c := common.RunnerConfig{
		RunnerCredentials: common.RunnerCredentials{
			Token: "abcdef1234567890",
		},
	}
	c.Docker = &common.DockerConfig{
		NetworkMode: "",
	}
	e := &executor{
		AbstractExecutor: executors.AbstractExecutor{
			Build: &common.Build{
				ProjectRunnerID: 0,
				Runner:          &c,
				JobResponse: common.JobResponse{
					JobInfo: common.JobInfo{
						ProjectID: 0,
					},
					GitInfo: common.GitInfo{
						RepoURL: "https://gitlab.example.com/group/project.git",
					},
				},
			},
			Config: c,
			ExecutorOptions: executors.ExecutorOptions{
				DefaultBuildsDir: volumesTestsDefaultBuildsDir,
				DefaultCacheDir:  volumesTestsDefaultCacheDir,
			},
		},
		client: clientMock,
		info: types.Info{
			OSType: helperimage.OSTypeLinux,
		},
	}

	e.Context = context.Background()
	e.Build.Variables = append(e.Build.Variables, common.JobVariable{
		Key:   featureflags.NetworkPerBuild,
		Value: test.networkPerBuild,
	})

	if test.createNetworkManager {
		err := e.createNetworksManager()
		require.NoError(t, err)
	}

	return e, closureFn
}

func TestCheckOSType(t *testing.T) {
	cases := map[string]struct {
		executorMetadata map[string]string
		dockerInfoOSType string
		expectedErr      string
	}{
		"executor and docker info mismatch": {
			executorMetadata: map[string]string{
				metadataOSType: osTypeWindows,
			},
			dockerInfoOSType: osTypeLinux,
			expectedErr:      "executor requires OSType=windows, but Docker Engine supports only OSType=linux",
		},
		"executor and docker info match": {
			executorMetadata: map[string]string{
				metadataOSType: osTypeLinux,
			},
			dockerInfoOSType: osTypeLinux,
			expectedErr:      "",
		},
		"executor OSType not defined": {
			executorMetadata: nil,
			dockerInfoOSType: osTypeLinux,
			expectedErr:      " does not have any OSType specified",
		},
	}

	for name, c := range cases {
		t.Run(name, func(t *testing.T) {
			executor := executor{
				info: types.Info{
					OSType: c.dockerInfoOSType,
				},
				AbstractExecutor: executors.AbstractExecutor{
					ExecutorOptions: executors.ExecutorOptions{
						Metadata: c.executorMetadata,
					},
				},
			}

			err := executor.validateOSType()
			if c.expectedErr == "" {
				assert.NoError(t, err)
				return
			}
			assert.EqualError(t, err, c.expectedErr)
		})
	}
}

func TestGetServiceDefinitions(t *testing.T) {
	e := executor{}
	e.Build = &common.Build{
		Runner: &common.RunnerConfig{},
	}
	e.Config = common.RunnerConfig{}
	e.Config.Docker = &common.DockerConfig{}

	tests := map[string]struct {
		services         []*common.DockerService
		buildServices    []common.Image
		allowedServices  []string
		expectedServices common.Services
		expectedErr      string
	}{
		"all services with proper name and alias": {
			services: []*common.DockerService{
				{
					Service: common.Service{Name: "name", Alias: "alias"},
				},
			},
			expectedServices: common.Services{
				{
					Name:  "name",
					Alias: "alias",
				},
			},
		},
		"build service not in internal images but empty allowed services": {
			services: []*common.DockerService{
				{
					Service: common.Service{Name: "name", Alias: "alias"},
				},
			},
			buildServices: []common.Image{
				{
					Name: "name_not_in_internal",
				},
			},
			expectedServices: common.Services{
				{
					Name:  "name",
					Alias: "alias",
				},
				{
					Name: "name_not_in_internal",
				},
			},
		},
		"build service not in internal images": {
			services: []*common.DockerService{
				{
					Service: common.Service{Name: "name"},
				},
			},
			buildServices: []common.Image{
				{
					Name: "name_not_in_internal",
				},
			},
			allowedServices: []string{"name"},
			expectedErr:     "invalid image",
		},
		"build service not in allowed services but in internal images": {
			services: []*common.DockerService{
				{
					Service: common.Service{Name: "name"},
				},
			},
			buildServices: []common.Image{
				{
					Name: "name",
				},
			},
			allowedServices: []string{"allowed_name"},
			expectedServices: common.Services{
				{
					Name: "name",
				},
				{
					Name: "name",
				},
			},
		},
		"empty service name": {
			services: []*common.DockerService{
				{
					Service: common.Service{Name: ""},
				},
			},
			buildServices: []common.Image{},
			expectedServices: common.Services{
				{
					Name: "",
				},
			},
		},
	}

	for tn, tt := range tests {
		t.Run(tn, func(t *testing.T) {
			e.Config.Docker.Services = tt.services
			e.Config.Docker.AllowedServices = tt.allowedServices
			e.Build.Services = tt.buildServices

			svcs, err := e.getServicesDefinitions()
			if tt.expectedErr != "" {
				assert.EqualError(t, err, tt.expectedErr)
				return
			}

			assert.NoError(t, err)
			assert.Equal(t, tt.expectedServices, svcs)
		})
	}
}

func TestAddServiceHealthCheck(t *testing.T) {
	tests := map[string]struct {
		networkMode            string
		dockerClientAssertions func(*docker.MockClient)
		expectedEnvironment    []string
		expectedErr            error
	}{
		"network mode not defined": {
			expectedEnvironment: []string{},
		},
		"get ports via environment": {
			networkMode: "test",
			dockerClientAssertions: func(c *docker.MockClient) {
				c.On("ContainerInspect", mock.Anything, mock.Anything).
					Return(types.ContainerJSON{
						Config: &container.Config{
							ExposedPorts: nat.PortSet{
								"1000/tcp": {},
							},
						},
					}, nil).
					Once()
			},
			expectedEnvironment: []string{
				"WAIT_FOR_SERVICE_TCP_ADDR=default",
				"WAIT_FOR_SERVICE_TCP_PORT=1000",
			},
		},
		"get port from many": {
			networkMode: "test",
			dockerClientAssertions: func(c *docker.MockClient) {
				c.On("ContainerInspect", mock.Anything, mock.Anything).
					Return(types.ContainerJSON{
						Config: &container.Config{
							ExposedPorts: nat.PortSet{
								"1000/tcp": {},
								"500/udp":  {},
								"600/tcp":  {},
								"1500/tcp": {},
							},
						},
					}, nil).
					Once()
			},
			expectedEnvironment: []string{
				"WAIT_FOR_SERVICE_TCP_ADDR=default",
				"WAIT_FOR_SERVICE_TCP_PORT=600",
			},
		},
		"no ports defined": {
			networkMode: "test",
			dockerClientAssertions: func(c *docker.MockClient) {
				c.On("ContainerInspect", mock.Anything, mock.Anything).
					Return(types.ContainerJSON{
						Config: &container.Config{
							ExposedPorts: nat.PortSet{},
						},
					}, nil).
					Once()
			},
			expectedErr: fmt.Errorf("service %q has no exposed ports", "default"),
		},
		"container inspect error": {
			networkMode: "test",
			dockerClientAssertions: func(c *docker.MockClient) {
				c.On("ContainerInspect", mock.Anything, mock.Anything).
					Return(types.ContainerJSON{}, fmt.Errorf("%v", "test error")).
					Once()
			},
			expectedErr: fmt.Errorf("get container exposed ports: %v", "test error"),
		},
	}

	for name, test := range tests {
		t.Run(name, func(t *testing.T) {
			client := new(docker.MockClient)

			if test.dockerClientAssertions != nil {
				test.dockerClientAssertions(client)
			}
			defer client.AssertExpectations(t)

			executor := &executor{
				networkMode: container.NetworkMode(test.networkMode),
				client:      client,
			}

			service := &types.Container{
				Names: []string{"default"},
			}

			environment, err := executor.addServiceHealthCheckEnvironment(service)

			assert.Equal(t, test.expectedEnvironment, environment)

			assert.Equal(t, test.expectedErr, err)
		})
	}
}

func init() {
<<<<<<< HEAD
	docker_helpers.HomeDirectory = ""
}

func TestLabels(t *testing.T) {
	e := &executor{
		AbstractExecutor: executors.AbstractExecutor{
			Build: &common.Build{
				JobResponse: common.JobResponse{
					ID: 12345,
					GitInfo: common.GitInfo{
						Sha:       "sha",
						BeforeSha: "before-sha",
						Ref:       "ref",
					},
					JobInfo: common.JobInfo{
						ProjectID: 123456,
					},
				},
				Runner: &common.RunnerConfig{
					RunnerCredentials: common.RunnerCredentials{
						Token: "test-token",
					},
				},
				RunnerID: 123,
			},
		},
	}
	expected := map[string]string{
		"com.gitlab.gitlab-runner.job.id":          "12345",
		"com.gitlab.gitlab-runner.job.sha":         "sha",
		"com.gitlab.gitlab-runner.job.before_sha":  "before-sha",
		"com.gitlab.gitlab-runner.job.ref":         "ref",
		"com.gitlab.gitlab-runner.project.id":      "123456",
		"com.gitlab.gitlab-runner.pipeline.id":     "",
		"com.gitlab.gitlab-runner.runner.id":       "test-tok",
		"com.gitlab.gitlab-runner.runner.local_id": "123",
		"com.gitlab.gitlab-runner.other.label1":    "1",
		"com.gitlab.gitlab-runner.other.label2":    "2",
	}

	actual := e.labels("other.label1=1", "other.label2=2")

	assert.Equal(t, expected, actual)
=======
	docker.HomeDirectory = ""
>>>>>>> 3954af18
}<|MERGE_RESOLUTION|>--- conflicted
+++ resolved
@@ -2170,8 +2170,7 @@
 }
 
 func init() {
-<<<<<<< HEAD
-	docker_helpers.HomeDirectory = ""
+	docker.HomeDirectory = ""
 }
 
 func TestLabels(t *testing.T) {
@@ -2214,7 +2213,4 @@
 	actual := e.labels("other.label1=1", "other.label2=2")
 
 	assert.Equal(t, expected, actual)
-=======
-	docker.HomeDirectory = ""
->>>>>>> 3954af18
 }
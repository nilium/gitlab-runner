--- conflicted
+++ resolved
@@ -450,12 +450,7 @@
 						Name: "test-image",
 					},
 					Variables: []common.JobVariable{
-<<<<<<< HEAD
-						{Key: "KUBERNETES_SERVICE_ACCOUNT_OVERWRITE", Value: "not-default"},
-						{Key: "KUBERNETES_BEARER_TOKEN", Value: "not-default"},
-=======
 						{Key: ServiceAccountOverwriteVariableName, Value: "not-default"},
->>>>>>> 5d72a5a6
 					},
 				},
 				Runner: &common.RunnerConfig{},
@@ -466,12 +461,7 @@
 						Name: "test-image",
 					},
 				},
-<<<<<<< HEAD
-				serviceAccountOverwrite: "not-default",
-				bearerToken:             "not-default",
-=======
 				configurationOverwrites: &overwrites{namespace: "default", serviceAccount: "not-default"},
->>>>>>> 5d72a5a6
 				serviceLimits: api.ResourceList{
 					api.ResourceCPU:    resource.MustParse("100m"),
 					api.ResourceMemory: resource.MustParse("200Mi"),

--- conflicted
+++ resolved
@@ -39,13 +39,7 @@
 	credentials *api.Secret
 	options     *kubernetesOptions
 
-<<<<<<< HEAD
-	bearerToken             string
-	namespaceOverwrite      string
-	serviceAccountOverwrite string
-=======
 	configurationOverwrites *overwrites
->>>>>>> 5d72a5a6
 	buildLimits             api.ResourceList
 	serviceLimits           api.ResourceList
 	helperLimits            api.ResourceList

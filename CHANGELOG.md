--- conflicted
+++ resolved
@@ -1,8 +1,3 @@
-<<<<<<< HEAD
-v12.2.0 (2019-08-05)
-
-- Update github.com/prometheus/client_golang dep !1150
-=======
 v12.2.0 (2019-08-22)
 
 - Update docs executor titles !1454
@@ -57,7 +52,6 @@
 - Configuration file template for registration command !1263
 - Update AWS autoscaling docs !1518
 - Add test for <at> and <colon> masking !1516
->>>>>>> 600f92c6
 
 v12.1.0 (2019-07-22)
 

--- conflicted
+++ resolved
@@ -281,37 +281,18 @@
 		b.archiveFiles(w, info.Build.Options["cache"], info.RunnerCommand, "cache", cacheFile)
 	}
 
-<<<<<<< HEAD
-	// Find artifacts
-	b.archiveFiles(w, info.Build.Options["artifacts"], info.RunnerCommand, "artifacts", "artifacts.tgz")
-
-	// If archive is created upload it
-	b.writeIfFile(w, "artifacts.tgz")
-	b.echoColored(w, "Uploading artifacts...")
-	b.executeCommand(w, "du", "-h", "artifacts.tgz")
-	b.uploadArtifacts(w, info.Build.ID, info.Build.Runner.UniqueID(), info.RunnerCommand, "artifacts.tgz")
-	b.executeCommand(w, "rm", "-f", "artifacts.tgz")
-	b.writeEndIf(w)
-=======
 	if info.Build.Network != nil {
 		// Find artifacts
 		b.archiveFiles(w, info.Build.Options["artifacts"], info.RunnerCommand, "artifacts", "artifacts.tgz")
-
+	
 		// If archive is created upload it
 		b.writeIfFile(w, "artifacts.tgz")
 		b.echoColored(w, "Uploading artifacts...")
 		b.executeCommand(w, "du", "-h", "artifacts.tgz")
-		b.executeTlsCommand(w, "CURL_CA_BUNDLE", "curl",
-			"-s", "-S", "--fail", "--retry", "3", "-X", "POST",
-			"-#",
-			"-o", "artifacts.upload.log",
-			"-H", "BUILD-TOKEN: "+info.Build.Token,
-			"-F", "file=@artifacts.tgz",
-			info.Build.Network.GetArtifactsUploadURL(info.Build.Runner.RunnerCredentials, info.Build.ID))
+		b.uploadArtifacts(w, info.Build.ID, info.Build.Runner.UniqueID(), info.RunnerCommand, "artifacts.tgz")
 		b.executeCommand(w, "rm", "-f", "artifacts.tgz")
 		b.writeEndIf(w)
 	}
->>>>>>> f1300da5
 
 	w.Flush()
 

package common

import (
	"bufio"
	"bytes"
	"errors"
	"io/ioutil"
	"math/big"
	"os"
	"time"

	"fmt"
	"path/filepath"

	"github.com/BurntSushi/toml"
	log "github.com/Sirupsen/logrus"

	"gitlab.com/gitlab-org/gitlab-ci-multi-runner/helpers"
	"gitlab.com/gitlab-org/gitlab-ci-multi-runner/helpers/docker"
	"gitlab.com/gitlab-org/gitlab-ci-multi-runner/helpers/ssh"
	"gitlab.com/gitlab-org/gitlab-ci-multi-runner/helpers/timeperiod"
)

type DockerPullPolicy string

const (
	PullPolicyAlways       = "always"
	PullPolicyNever        = "never"
	PullPolicyIfNotPresent = "if-not-present"

	defaultHelperImage = "gitlab/gitlab-runner-helper"
)

// Get returns one of the predefined values or returns an error if the value can't match the predefined
func (p DockerPullPolicy) Get() (DockerPullPolicy, error) {
	// Default policy is always
	if p == "" {
		return PullPolicyAlways, nil
	}

	// Verify pull policy
	if p != PullPolicyNever &&
		p != PullPolicyIfNotPresent &&
		p != PullPolicyAlways {
		return "", fmt.Errorf("unsupported docker-pull-policy: %v", p)
	}
	return p, nil
}

type DockerConfig struct {
	docker_helpers.DockerCredentials
<<<<<<< HEAD
	Hostname               string            `toml:"hostname,omitempty" json:"hostname" long:"hostname" env:"DOCKER_HOSTNAME" description:"Custom container hostname"`
	Image                  string            `toml:"image" json:"image" long:"image" env:"DOCKER_IMAGE" description:"Docker image to be used"`
	CPUSetCPUs             string            `toml:"cpuset_cpus,omitempty" json:"cpuset_cpus" long:"cpuset-cpus" env:"DOCKER_CPUSET_CPUS" description:"String value containing the cgroups CpusetCpus to use"`
	CPUS                   string            `toml:"cpus,omitempty" json:"cpus" long:"cpus" env:"DOCKER_CPUS" description:"Number of CPUs"`
	DNS                    []string          `toml:"dns,omitempty" json:"dns" long:"dns" env:"DOCKER_DNS" description:"A list of DNS servers for the container to use"`
	DNSSearch              []string          `toml:"dns_search,omitempty" json:"dns_search" long:"dns-search" env:"DOCKER_DNS_SEARCH" description:"A list of DNS search domains"`
	Privileged             bool              `toml:"privileged,omitzero" json:"privileged" long:"privileged" env:"DOCKER_PRIVILEGED" description:"Give extended privileges to container"`
	CapAdd                 []string          `toml:"cap_add" json:"cap_add" long:"cap-add" env:"DOCKER_CAP_ADD" description:"Add Linux capabilities"`
	CapDrop                []string          `toml:"cap_drop" json:"cap_drop" long:"cap-drop" env:"DOCKER_CAP_DROP" description:"Drop Linux capabilities"`
	SecurityOpt            []string          `toml:"security_opt" json:"security_opt" long:"security-opt" env:"DOCKER_SECURITY_OPT" description:"Security Options"`
	Devices                []string          `toml:"devices" json:"devices" long:"devices" env:"DOCKER_DEVICES" description:"Add a host device to the container"`
	DisableCache           bool              `toml:"disable_cache,omitzero" json:"disable_cache" long:"disable-cache" env:"DOCKER_DISABLE_CACHE" description:"Disable all container caching"`
	Volumes                []string          `toml:"volumes,omitempty" json:"volumes" long:"volumes" env:"DOCKER_VOLUMES" description:"Bind mount a volumes"`
	VolumeDriver           string            `toml:"volume_driver,omitempty" json:"volume_driver" long:"volume-driver" env:"DOCKER_VOLUME_DRIVER" description:"Volume driver to be used"`
	CacheDir               string            `toml:"cache_dir,omitempty" json:"cache_dir" long:"cache-dir" env:"DOCKER_CACHE_DIR" description:"Directory where to store caches"`
	ExtraHosts             []string          `toml:"extra_hosts,omitempty" json:"extra_hosts" long:"extra-hosts" env:"DOCKER_EXTRA_HOSTS" description:"Add a custom host-to-IP mapping"`
	VolumesFrom            []string          `toml:"volumes_from,omitempty" json:"volumes_from" long:"volumes-from" env:"DOCKER_VOLUMES_FROM" description:"A list of volumes to inherit from another container"`
	NetworkMode            string            `toml:"network_mode,omitempty" json:"network_mode" long:"network-mode" env:"DOCKER_NETWORK_MODE" description:"Add container to a custom network"`
	Links                  []string          `toml:"links,omitempty" json:"links" long:"links" env:"DOCKER_LINKS" description:"Add link to another container"`
	Services               []string          `toml:"services,omitempty" json:"services" long:"services" env:"DOCKER_SERVICES" description:"Add service that is started with container"`
	WaitForServicesTimeout int               `toml:"wait_for_services_timeout,omitzero" json:"wait_for_services_timeout" long:"wait-for-services-timeout" env:"DOCKER_WAIT_FOR_SERVICES_TIMEOUT" description:"How long to wait for service startup"`
	AllowedImages          []string          `toml:"allowed_images,omitempty" json:"allowed_images" long:"allowed-images" env:"DOCKER_ALLOWED_IMAGES" description:"Whitelist allowed images"`
	AllowedServices        []string          `toml:"allowed_services,omitempty" json:"allowed_services" long:"allowed-services" env:"DOCKER_ALLOWED_SERVICES" description:"Whitelist allowed services"`
	PullPolicy             DockerPullPolicy  `toml:"pull_policy,omitempty" json:"pull_policy" long:"pull-policy" env:"DOCKER_PULL_POLICY" description:"Image pull policy: never, if-not-present, always"`
	ShmSize                int64             `toml:"shm_size,omitempty" json:"shm_size" long:"shm-size" env:"DOCKER_SHM_SIZE" description:"Shared memory size for docker images (in bytes)"`
	ServicesTmpfs          map[string]string `toml:"services_tmpfs,omitempty" json:"services_tmpfs" long:"services-tmpfs" env:"DOCKER_SERVICES_TMPFS" description:"A toml table/json object with the format key=values. When set this will mount the specified path in the key as a tmpfs volume in all the service containers, using the options specified as key. For the supported options, see the documentation for the unix 'mount' command"`
=======
	Hostname               string           `toml:"hostname,omitempty" json:"hostname" long:"hostname" env:"DOCKER_HOSTNAME" description:"Custom container hostname"`
	Image                  string           `toml:"image" json:"image" long:"image" env:"DOCKER_IMAGE" description:"Docker image to be used"`
	CPUSetCPUs             string           `toml:"cpuset_cpus,omitempty" json:"cpuset_cpus" long:"cpuset-cpus" env:"DOCKER_CPUSET_CPUS" description:"String value containing the cgroups CpusetCpus to use"`
	CPUS                   string           `toml:"cpus,omitempty" json:"cpus" long:"cpus" env:"DOCKER_CPUS" description:"Number of CPUs"`
	DNS                    []string         `toml:"dns,omitempty" json:"dns" long:"dns" env:"DOCKER_DNS" description:"A list of DNS servers for the container to use"`
	DNSSearch              []string         `toml:"dns_search,omitempty" json:"dns_search" long:"dns-search" env:"DOCKER_DNS_SEARCH" description:"A list of DNS search domains"`
	Privileged             bool             `toml:"privileged,omitzero" json:"privileged" long:"privileged" env:"DOCKER_PRIVILEGED" description:"Give extended privileges to container"`
	UsernsMode             string           `toml:"userns_mode,omitempty" json:"userns_mode" long:"userns" env:"DOCKER_USERNS_MODE" description:"User namespace to use"`
	CapAdd                 []string         `toml:"cap_add" json:"cap_add" long:"cap-add" env:"DOCKER_CAP_ADD" description:"Add Linux capabilities"`
	CapDrop                []string         `toml:"cap_drop" json:"cap_drop" long:"cap-drop" env:"DOCKER_CAP_DROP" description:"Drop Linux capabilities"`
	SecurityOpt            []string         `toml:"security_opt" json:"security_opt" long:"security-opt" env:"DOCKER_SECURITY_OPT" description:"Security Options"`
	Devices                []string         `toml:"devices" json:"devices" long:"devices" env:"DOCKER_DEVICES" description:"Add a host device to the container"`
	DisableCache           bool             `toml:"disable_cache,omitzero" json:"disable_cache" long:"disable-cache" env:"DOCKER_DISABLE_CACHE" description:"Disable all container caching"`
	Volumes                []string         `toml:"volumes,omitempty" json:"volumes" long:"volumes" env:"DOCKER_VOLUMES" description:"Bind mount a volumes"`
	VolumeDriver           string           `toml:"volume_driver,omitempty" json:"volume_driver" long:"volume-driver" env:"DOCKER_VOLUME_DRIVER" description:"Volume driver to be used"`
	CacheDir               string           `toml:"cache_dir,omitempty" json:"cache_dir" long:"cache-dir" env:"DOCKER_CACHE_DIR" description:"Directory where to store caches"`
	ExtraHosts             []string         `toml:"extra_hosts,omitempty" json:"extra_hosts" long:"extra-hosts" env:"DOCKER_EXTRA_HOSTS" description:"Add a custom host-to-IP mapping"`
	VolumesFrom            []string         `toml:"volumes_from,omitempty" json:"volumes_from" long:"volumes-from" env:"DOCKER_VOLUMES_FROM" description:"A list of volumes to inherit from another container"`
	NetworkMode            string           `toml:"network_mode,omitempty" json:"network_mode" long:"network-mode" env:"DOCKER_NETWORK_MODE" description:"Add container to a custom network"`
	Links                  []string         `toml:"links,omitempty" json:"links" long:"links" env:"DOCKER_LINKS" description:"Add link to another container"`
	Services               []string         `toml:"services,omitempty" json:"services" long:"services" env:"DOCKER_SERVICES" description:"Add service that is started with container"`
	WaitForServicesTimeout int              `toml:"wait_for_services_timeout,omitzero" json:"wait_for_services_timeout" long:"wait-for-services-timeout" env:"DOCKER_WAIT_FOR_SERVICES_TIMEOUT" description:"How long to wait for service startup"`
	AllowedImages          []string         `toml:"allowed_images,omitempty" json:"allowed_images" long:"allowed-images" env:"DOCKER_ALLOWED_IMAGES" description:"Whitelist allowed images"`
	AllowedServices        []string         `toml:"allowed_services,omitempty" json:"allowed_services" long:"allowed-services" env:"DOCKER_ALLOWED_SERVICES" description:"Whitelist allowed services"`
	PullPolicy             DockerPullPolicy `toml:"pull_policy,omitempty" json:"pull_policy" long:"pull-policy" env:"DOCKER_PULL_POLICY" description:"Image pull policy: never, if-not-present, always"`
	ShmSize                int64            `toml:"shm_size,omitempty" json:"shm_size" long:"shm-size" env:"DOCKER_SHM_SIZE" description:"Shared memory size for docker images (in bytes)"`
>>>>>>> 43a4e400
}

type DockerMachine struct {
	IdleCount      int      `long:"idle-nodes" env:"MACHINE_IDLE_COUNT" description:"Maximum idle machines"`
	IdleTime       int      `toml:"IdleTime,omitzero" long:"idle-time" env:"MACHINE_IDLE_TIME" description:"Minimum time after node can be destroyed"`
	MaxBuilds      int      `toml:"MaxBuilds,omitzero" long:"max-builds" env:"MACHINE_MAX_BUILDS" description:"Maximum number of builds processed by machine"`
	MachineDriver  string   `long:"machine-driver" env:"MACHINE_DRIVER" description:"The driver to use when creating machine"`
	MachineName    string   `long:"machine-name" env:"MACHINE_NAME" description:"The template for machine name (needs to include %s)"`
	MachineOptions []string `long:"machine-options" env:"MACHINE_OPTIONS" description:"Additional machine creation options"`

	OffPeakPeriods   []string `long:"off-peak-periods" env:"MACHINE_OFF_PEAK_PERIODS" description:"Time periods when the scheduler is in the OffPeak mode"`
	OffPeakTimezone  string   `long:"off-peak-timezone" env:"MACHINE_OFF_PEAK_TIMEZONE" description:"Timezone for the OffPeak periods (defaults to Local)"`
	OffPeakIdleCount int      `long:"off-peak-idle-count" env:"MACHINE_OFF_PEAK_IDLE_COUNT" description:"Maximum idle machines when the scheduler is in the OffPeak mode"`
	OffPeakIdleTime  int      `long:"off-peak-idle-time" env:"MACHINE_OFF_PEAK_IDLE_TIME" description:"Minimum time after machine can be destroyed when the scheduler is in the OffPeak mode"`

	offPeakTimePeriods *timeperiod.TimePeriod
}

type ParallelsConfig struct {
	BaseName         string `toml:"base_name" json:"base_name" long:"base-name" env:"PARALLELS_BASE_NAME" description:"VM name to be used"`
	TemplateName     string `toml:"template_name,omitempty" json:"template_name" long:"template-name" env:"PARALLELS_TEMPLATE_NAME" description:"VM template to be created"`
	DisableSnapshots bool   `toml:"disable_snapshots,omitzero" json:"disable_snapshots" long:"disable-snapshots" env:"PARALLELS_DISABLE_SNAPSHOTS" description:"Disable snapshoting to speedup VM creation"`
}

type VirtualBoxConfig struct {
	BaseName         string `toml:"base_name" json:"base_name" long:"base-name" env:"VIRTUALBOX_BASE_NAME" description:"VM name to be used"`
	BaseSnapshot     string `toml:"base_snapshot,omitempty" json:"base_snapshot" long:"base-snapshot" env:"VIRTUALBOX_BASE_SNAPSHOT" description:"Name or UUID of a specific VM snapshot to clone"`
	DisableSnapshots bool   `toml:"disable_snapshots,omitzero" json:"disable_snapshots" long:"disable-snapshots" env:"VIRTUALBOX_DISABLE_SNAPSHOTS" description:"Disable snapshoting to speedup VM creation"`
}

type KubernetesPullPolicy string

// Get returns one of the predefined values in kubernetes notation or returns an error if the value can't match the predefined
func (p KubernetesPullPolicy) Get() (KubernetesPullPolicy, error) {
	switch {
	case p == "":
		return "", nil
	case p == PullPolicyAlways:
		return "Always", nil
	case p == PullPolicyNever:
		return "Never", nil
	case p == PullPolicyIfNotPresent:
		return "IfNotPresent", nil
	}
	return "", fmt.Errorf("unsupported kubernetes-pull-policy: %v", p)
}

type KubernetesConfig struct {
	Host                          string               `toml:"host" json:"host" long:"host" env:"KUBERNETES_HOST" description:"Optional Kubernetes master host URL (auto-discovery attempted if not specified)"`
	CertFile                      string               `toml:"cert_file,omitempty" json:"cert_file" long:"cert-file" env:"KUBERNETES_CERT_FILE" description:"Optional Kubernetes master auth certificate"`
	KeyFile                       string               `toml:"key_file,omitempty" json:"key_file" long:"key-file" env:"KUBERNETES_KEY_FILE" description:"Optional Kubernetes master auth private key"`
	CAFile                        string               `toml:"ca_file,omitempty" json:"ca_file" long:"ca-file" env:"KUBERNETES_CA_FILE" description:"Optional Kubernetes master auth ca certificate"`
	Image                         string               `toml:"image" json:"image" long:"image" env:"KUBERNETES_IMAGE" description:"Default docker image to use for builds when none is specified"`
	Namespace                     string               `toml:"namespace" json:"namespace" long:"namespace" env:"KUBERNETES_NAMESPACE" description:"Namespace to run Kubernetes jobs in"`
	NamespaceOverwriteAllowed     string               `toml:"namespace_overwrite_allowed" json:"namespace_overwrite_allowed" long:"namespace_overwrite_allowed" env:"KUBERNETES_NAMESPACE_OVERWRITE_ALLOWED" description:"Regex to validate 'KUBERNETES_NAMESPACE_OVERWRITE' value"`
	Privileged                    bool                 `toml:"privileged,omitzero" json:"privileged" long:"privileged" env:"KUBERNETES_PRIVILEGED" description:"Run all containers with the privileged flag enabled"`
	CPUs                          string               `toml:"cpus,omitempty" json:"cpus" long:"cpus" env:"KUBERNETES_CPUS" description:"(deprecated) The CPU allocation given to build containers"`
	Memory                        string               `toml:"memory,omitempty" json:"memory" long:"memory" env:"KUBERNETES_MEMORY" description:"(deprecated) The amount of memory allocated to build containers"`
	ServiceCPUs                   string               `toml:"service_cpus,omitempty" json:"service_cpus" long:"service-cpus" env:"KUBERNETES_SERVICE_CPUS" description:"(deprecated) The CPU allocation given to build service containers"`
	ServiceMemory                 string               `toml:"service_memory,omitempty" json:"service_memory" long:"service-memory" env:"KUBERNETES_SERVICE_MEMORY" description:"(deprecated) The amount of memory allocated to build service containers"`
	HelperCPUs                    string               `toml:"helper_cpus,omitempty" json:"helper_cpus" long:"helper-cpus" env:"KUBERNETES_HELPER_CPUS" description:"(deprecated) The CPU allocation given to build helper containers"`
	HelperMemory                  string               `toml:"helper_memory,omitempty" json:"helper_memory" long:"helper-memory" env:"KUBERNETES_HELPER_MEMORY" description:"(deprecated) The amount of memory allocated to build helper containers"`
	CPULimit                      string               `toml:"cpu_limit,omitempty" json:"cpu_limit" long:"cpu-limit" env:"KUBERNETES_CPU_LIMIT" description:"The CPU allocation given to build containers"`
	MemoryLimit                   string               `toml:"memory_limit,omitempty" json:"memory_limit" long:"memory-limit" env:"KUBERNETES_MEMORY_LIMIT" description:"The amount of memory allocated to build containers"`
	ServiceCPULimit               string               `toml:"service_cpu_limit,omitempty" json:"service_cpu_limit" long:"service-cpu-limit" env:"KUBERNETES_SERVICE_CPU_LIMIT" description:"The CPU allocation given to build service containers"`
	ServiceMemoryLimit            string               `toml:"service_memory_limit,omitempty" json:"service_memory_limit" long:"service-memory-limit" env:"KUBERNETES_SERVICE_MEMORY_LIMIT" description:"The amount of memory allocated to build service containers"`
	HelperCPULimit                string               `toml:"helper_cpu_limit,omitempty" json:"helper_cpu_limit" long:"helper-cpu-limit" env:"KUBERNETES_HELPER_CPU_LIMIT" description:"The CPU allocation given to build helper containers"`
	HelperMemoryLimit             string               `toml:"helper_memory_limit,omitempty" json:"helper_memory_limit" long:"helper-memory-limit" env:"KUBERNETES_HELPER_MEMORY_LIMIT" description:"The amount of memory allocated to build helper containers"`
	CPURequest                    string               `toml:"cpu_request,omitempty" json:"cpu_request" long:"cpu-request" env:"KUBERNETES_CPU_REQUEST" description:"The CPU allocation requested for build containers"`
	MemoryRequest                 string               `toml:"memory_request,omitempty" json:"memory_request" long:"memory-request" env:"KUBERNETES_MEMORY_REQUEST" description:"The amount of memory requested from build containers"`
	ServiceCPURequest             string               `toml:"service_cpu_request,omitempty" json:"service_cpu_request" long:"service-cpu-request" env:"KUBERNETES_SERVICE_CPU_REQUEST" description:"The CPU allocation requested for build service containers"`
	ServiceMemoryRequest          string               `toml:"service_memory_request,omitempty" json:"service_memory_request" long:"service-memory-request" env:"KUBERNETES_SERVICE_MEMORY_REQUEST" description:"The amount of memory requested for build service containers"`
	HelperCPURequest              string               `toml:"helper_cpu_request,omitempty" json:"helper_cpu_request" long:"helper-cpu-request" env:"KUBERNETES_HELPER_CPU_REQUEST" description:"The CPU allocation requested for build helper containers"`
	HelperMemoryRequest           string               `toml:"helper_memory_request,omitempty" json:"helper_memory_request" long:"helper-memory-request" env:"KUBERNETES_HELPER_MEMORY_REQUEST" description:"The amount of memory requested for build helper containers"`
	PullPolicy                    KubernetesPullPolicy `toml:"pull_policy,omitempty" json:"pull_policy" long:"pull-policy" env:"KUBERNETES_PULL_POLICY" description:"Policy for if/when to pull a container image (never, if-not-present, always). The cluster default will be used if not set"`
	NodeSelector                  map[string]string    `toml:"node_selector,omitempty" json:"node_selector" long:"node-selector" description:"A toml table/json object of key=value. Value is expected to be a string. When set this will create pods on k8s nodes that match all the key=value pairs."`
	ImagePullSecrets              []string             `toml:"image_pull_secrets,omitempty" json:"image_pull_secrets" long:"image-pull-secrets" env:"KUBERNETES_IMAGE_PULL_SECRETS" description:"A list of image pull secrets that are used for pulling docker image"`
	HelperImage                   string               `toml:"helper_image,omitempty" json:"helper_image" long:"helper-image" env:"KUBERNETES_HELPER_IMAGE" description:"[ADVANCED] Override the default helper image used to clone repos and upload artifacts"`
	TerminationGracePeriodSeconds int64                `toml:"terminationGracePeriodSeconds,omitzero" json:"terminationGracePeriodSeconds" long:"terminationGracePeriodSeconds" env:"KUBERNETES_TERMINATIONGRACEPERIODSECONDS" description:"Duration after the processes running in the pod are sent a termination signal and the time when the processes are forcibly halted with a kill signal."`
	PollInterval                  int                  `toml:"poll_interval,omitzero" json:"poll_interval" long:"poll-interval" env:"KUBERNETES_POLL_INTERVAL" description:"How frequently, in seconds, the runner will poll the Kubernetes pod it has just created to check its status"`
	PollTimeout                   int                  `toml:"poll_timeout,omitzero" json:"poll_timeout" long:"poll-timeout" env:"KUBERNETES_POLL_TIMEOUT" description:"The total amount of time, in seconds, that needs to pass before the runner will timeout attempting to connect to the pod it has just created (useful for queueing more builds that the cluster can handle at a time)"`

	PodLabels                      map[string]string `toml:"pod_labels,omitempty" json:"pod_labels" long:"pod-labels" description:"A toml table/json object of key-value. Value is expected to be a string. When set, this will create pods with the given pod labels. Environment variables will be substituted for values here."`
	ServiceAccount                 string            `toml:"service_account,omitempty" json:"service_account" long:"service-account" env:"KUBERNETES_SERVICE_ACCOUNT" description:"Executor pods will use this Service Account to talk to kubernetes API"`
	ServiceAccountOverwriteAllowed string            `toml:"service_account_overwrite_allowed" json:"service_account_overwrite_allowed" long:"service_account_overwrite_allowed" env:"KUBERNETES_SERVICE_ACCOUNT_OVERWRITE_ALLOWED" description:"Regex to validate 'KUBERNETES_SERVICE_ACCOUNT' value"`

	Volumes KubernetesVolumes `toml:"volumes"`
}

type KubernetesVolumes struct {
	HostPaths []KubernetesHostPath `toml:"host_path"`
	Secrets   []KubernetesSecret   `toml:"secret"`
}

type KubernetesHostPath struct {
	Name      string `toml:"name" json:"name" description:"The name of the volume"`
	MountPath string `toml:"mount_path"`
	ReadOnly  bool   `toml:"read_only,omitempty"`
}

type KubernetesSecret struct {
	Name      string `toml:"name" json:"name" description:"The name of the volume"`
	MountPath string `toml:"mount_path"`
	ReadOnly  bool   `toml:"read_only,omitempty"`
}

type RunnerCredentials struct {
	URL         string `toml:"url" json:"url" short:"u" long:"url" env:"CI_SERVER_URL" required:"true" description:"Runner URL"`
	Token       string `toml:"token" json:"token" short:"t" long:"token" env:"CI_SERVER_TOKEN" required:"true" description:"Runner token"`
	TLSCAFile   string `toml:"tls-ca-file,omitempty" json:"tls-ca-file" long:"tls-ca-file" env:"CI_SERVER_TLS_CA_FILE" description:"File containing the certificates to verify the peer when using HTTPS"`
	TLSCertFile string `toml:"tls-cert-file,omitempty" json:"tls-cert-file" long:"tls-cert-file" env:"CI_SERVER_TLS_CERT_FILE" description:"File containing certificate for TLS client auth when using HTTPS"`
	TLSKeyFile  string `toml:"tls-key-file,omitempty" json:"tls-key-file" long:"tls-key-file" env:"CI_SERVER_TLS_KEY_FILE" description:"File containing private key for TLS client auth when using HTTPS"`
}

type CacheConfig struct {
	Type           string `toml:"Type,omitempty" long:"type" env:"CACHE_TYPE" description:"Select caching method: s3, to use S3 buckets"`
	ServerAddress  string `toml:"ServerAddress,omitempty" long:"s3-server-address" env:"S3_SERVER_ADDRESS" description:"A host:port to the used S3-compatible server"`
	AccessKey      string `toml:"AccessKey,omitempty" long:"s3-access-key" env:"S3_ACCESS_KEY" description:"S3 Access Key"`
	SecretKey      string `toml:"SecretKey,omitempty" long:"s3-secret-key" env:"S3_SECRET_KEY" description:"S3 Secret Key"`
	BucketName     string `toml:"BucketName,omitempty" long:"s3-bucket-name" env:"S3_BUCKET_NAME" description:"Name of the bucket where cache will be stored"`
	BucketLocation string `toml:"BucketLocation,omitempty" long:"s3-bucket-location" env:"S3_BUCKET_LOCATION" description:"Name of S3 region"`
	Insecure       bool   `toml:"Insecure,omitempty" long:"s3-insecure" env:"S3_CACHE_INSECURE" description:"Use insecure mode (without https)"`
	Path           string `toml:"Path,omitempty" long:"s3-cache-path" env:"S3_CACHE_PATH" description:"Name of the path to prepend to the cache URL"`
	Shared         bool   `toml:"Shared,omitempty" long:"cache-shared" env:"CACHE_SHARED" description:"Enable cache sharing between runners."`
}

type RunnerSettings struct {
	Executor  string `toml:"executor" json:"executor" long:"executor" env:"RUNNER_EXECUTOR" required:"true" description:"Select executor, eg. shell, docker, etc."`
	BuildsDir string `toml:"builds_dir,omitempty" json:"builds_dir" long:"builds-dir" env:"RUNNER_BUILDS_DIR" description:"Directory where builds are stored"`
	CacheDir  string `toml:"cache_dir,omitempty" json:"cache_dir" long:"cache-dir" env:"RUNNER_CACHE_DIR" description:"Directory where build cache is stored"`

	Environment     []string `toml:"environment,omitempty" json:"environment" long:"env" env:"RUNNER_ENV" description:"Custom environment variables injected to build environment"`
	PreCloneScript  string   `toml:"pre_clone_script,omitempty" json:"pre_clone_script" long:"pre-clone-script" env:"RUNNER_PRE_CLONE_SCRIPT" description:"Runner-specific command script executed before code is pulled"`
	PreBuildScript  string   `toml:"pre_build_script,omitempty" json:"pre_build_script" long:"pre-build-script" env:"RUNNER_PRE_BUILD_SCRIPT" description:"Runner-specific command script executed after code is pulled, just before build executes"`
	PostBuildScript string   `toml:"post_build_script,omitempty" json:"post_build_script" long:"post-build-script" env:"RUNNER_POST_BUILD_SCRIPT" description:"Runner-specific command script executed after code is pulled and just after build executes"`

	Shell string `toml:"shell,omitempty" json:"shell" long:"shell" env:"RUNNER_SHELL" description:"Select bash, cmd or powershell"`

	SSH        *ssh.Config       `toml:"ssh,omitempty" json:"ssh" group:"ssh executor" namespace:"ssh"`
	Docker     *DockerConfig     `toml:"docker,omitempty" json:"docker" group:"docker executor" namespace:"docker"`
	Parallels  *ParallelsConfig  `toml:"parallels,omitempty" json:"parallels" group:"parallels executor" namespace:"parallels"`
	VirtualBox *VirtualBoxConfig `toml:"virtualbox,omitempty" json:"virtualbox" group:"virtualbox executor" namespace:"virtualbox"`
	Cache      *CacheConfig      `toml:"cache,omitempty" json:"cache" group:"cache configuration" namespace:"cache"`
	Machine    *DockerMachine    `toml:"machine,omitempty" json:"machine" group:"docker machine provider" namespace:"machine"`
	Kubernetes *KubernetesConfig `toml:"kubernetes,omitempty" json:"kubernetes" group:"kubernetes executor" namespace:"kubernetes"`
}

type RunnerConfig struct {
	Name               string `toml:"name" json:"name" short:"name" long:"description" env:"RUNNER_NAME" description:"Runner name"`
	Limit              int    `toml:"limit,omitzero" json:"limit" long:"limit" env:"RUNNER_LIMIT" description:"Maximum number of builds processed by this runner"`
	OutputLimit        int    `toml:"output_limit,omitzero" long:"output-limit" env:"RUNNER_OUTPUT_LIMIT" description:"Maximum build trace size in kilobytes"`
	RequestConcurrency int    `toml:"request_concurrency,omitzero" long:"request-concurrency" env:"RUNNER_REQUEST_CONCURRENCY" description:"Maximum concurrency for job requests"`

	RunnerCredentials
	RunnerSettings
}

type Config struct {
	MetricsServerAddress string          `toml:"metrics_server,omitempty" json:"metrics_server"`
	Concurrent           int             `toml:"concurrent" json:"concurrent"`
	CheckInterval        int             `toml:"check_interval" json:"check_interval" description:"Define active checking interval of jobs"`
	LogLevel             *string         `toml:"log_level" json:"log_level" description:"Define log level (one of: panic, fatal, error, warning, info, debug)"`
	User                 string          `toml:"user,omitempty" json:"user"`
	Runners              []*RunnerConfig `toml:"runners" json:"runners"`
	SentryDSN            *string         `toml:"sentry_dsn"`
	ModTime              time.Time       `toml:"-"`
	Loaded               bool            `toml:"-"`
}

func (c *DockerConfig) GetNanoCPUs() (int64, error) {
	if c.CPUS == "" {
		return 0, nil
	}

	cpu, ok := new(big.Rat).SetString(c.CPUS)
	if !ok {
		return 0, fmt.Errorf("failed to parse %v as a rational number", c.CPUS)
	}

	nano, _ := cpu.Mul(cpu, big.NewRat(1e9, 1)).Float64()

	return int64(nano), nil
}

func (c *KubernetesConfig) GetHelperImage() string {
	if len(c.HelperImage) > 0 {
		return c.HelperImage
	}

	rev := REVISION
	if rev == "HEAD" {
		rev = "latest"
	}

	return fmt.Sprintf("%s:x86_64-%s", defaultHelperImage, rev)
}

func (c *KubernetesConfig) GetPollAttempts() int {
	if c.PollTimeout <= 0 {
		c.PollTimeout = KubernetesPollTimeout
	}

	return c.PollTimeout / c.GetPollInterval()
}

func (c *KubernetesConfig) GetPollInterval() int {
	if c.PollInterval <= 0 {
		c.PollInterval = KubernetesPollInterval
	}

	return c.PollInterval
}

func (c *DockerMachine) GetIdleCount() int {
	if c.isOffPeak() {
		return c.OffPeakIdleCount
	}

	return c.IdleCount
}

func (c *DockerMachine) GetIdleTime() int {
	if c.isOffPeak() {
		return c.OffPeakIdleTime
	}

	return c.IdleTime
}

func (c *DockerMachine) isOffPeak() bool {
	if c.offPeakTimePeriods == nil {
		c.CompileOffPeakPeriods()
	}

	return c.offPeakTimePeriods != nil && c.offPeakTimePeriods.InPeriod()
}

func (c *DockerMachine) CompileOffPeakPeriods() (err error) {
	c.offPeakTimePeriods, err = timeperiod.TimePeriods(c.OffPeakPeriods, c.OffPeakTimezone)
	if err != nil {
		err = errors.New(fmt.Sprint("Invalid OffPeakPeriods value: ", err))
	}

	return
}

func (c *RunnerCredentials) GetURL() string {
	return c.URL
}

func (c *RunnerCredentials) GetTLSCAFile() string {
	return c.TLSCAFile
}

func (c *RunnerCredentials) GetTLSCertFile() string {
	return c.TLSCertFile
}

func (c *RunnerCredentials) GetTLSKeyFile() string {
	return c.TLSKeyFile
}

func (c *RunnerCredentials) GetToken() string {
	return c.Token
}

func (c *RunnerCredentials) ShortDescription() string {
	return helpers.ShortenToken(c.Token)
}

func (c *RunnerCredentials) UniqueID() string {
	return c.URL + c.Token
}

func (c *RunnerCredentials) Log() *log.Entry {
	if c.ShortDescription() != "" {
		return log.WithField("runner", c.ShortDescription())
	}
	return log.WithFields(log.Fields{})
}

func (c *RunnerCredentials) SameAs(other *RunnerCredentials) bool {
	return c.URL == other.URL && c.Token == other.Token
}

func (c *RunnerConfig) String() string {
	return fmt.Sprintf("%v url=%v token=%v executor=%v", c.Name, c.URL, c.Token, c.Executor)
}

func (c *RunnerConfig) GetRequestConcurrency() int {
	if c.RequestConcurrency <= 0 {
		return 1
	}
	return c.RequestConcurrency
}

func (c *RunnerConfig) GetVariables() JobVariables {
	var variables JobVariables

	for _, environment := range c.Environment {
		if variable, err := ParseVariable(environment); err == nil {
			variable.Internal = true
			variables = append(variables, variable)
		}
	}

	return variables
}

func NewConfig() *Config {
	return &Config{
		Concurrent: 1,
	}
}

func (c *Config) StatConfig(configFile string) error {
	_, err := os.Stat(configFile)
	if err != nil {
		return err
	}
	return nil
}

func (c *Config) LoadConfig(configFile string) error {
	info, err := os.Stat(configFile)

	// permission denied is soft error
	if os.IsNotExist(err) {
		return nil
	} else if err != nil {
		return err
	}

	if _, err = toml.DecodeFile(configFile, c); err != nil {
		return err
	}

	for _, runner := range c.Runners {
		if runner.Machine == nil {
			continue
		}

		err := runner.Machine.CompileOffPeakPeriods()
		if err != nil {
			return err
		}
	}

	c.ModTime = info.ModTime()
	c.Loaded = true
	return nil
}

func (c *Config) SaveConfig(configFile string) error {
	var newConfig bytes.Buffer
	newBuffer := bufio.NewWriter(&newConfig)

	if err := toml.NewEncoder(newBuffer).Encode(c); err != nil {
		log.Fatalf("Error encoding TOML: %s", err)
		return err
	}

	if err := newBuffer.Flush(); err != nil {
		return err
	}

	// create directory to store configuration
	os.MkdirAll(filepath.Dir(configFile), 0700)

	// write config file
	if err := ioutil.WriteFile(configFile, newConfig.Bytes(), 0600); err != nil {
		return err
	}

	c.Loaded = true
	return nil
}

func (c *Config) GetCheckInterval() time.Duration {
	if c.CheckInterval > 0 {
		return time.Duration(c.CheckInterval) * time.Second
	}
	return CheckInterval
}<|MERGE_RESOLUTION|>--- conflicted
+++ resolved
@@ -49,7 +49,6 @@
 
 type DockerConfig struct {
 	docker_helpers.DockerCredentials
-<<<<<<< HEAD
 	Hostname               string            `toml:"hostname,omitempty" json:"hostname" long:"hostname" env:"DOCKER_HOSTNAME" description:"Custom container hostname"`
 	Image                  string            `toml:"image" json:"image" long:"image" env:"DOCKER_IMAGE" description:"Docker image to be used"`
 	CPUSetCPUs             string            `toml:"cpuset_cpus,omitempty" json:"cpuset_cpus" long:"cpuset-cpus" env:"DOCKER_CPUSET_CPUS" description:"String value containing the cgroups CpusetCpus to use"`
@@ -57,6 +56,7 @@
 	DNS                    []string          `toml:"dns,omitempty" json:"dns" long:"dns" env:"DOCKER_DNS" description:"A list of DNS servers for the container to use"`
 	DNSSearch              []string          `toml:"dns_search,omitempty" json:"dns_search" long:"dns-search" env:"DOCKER_DNS_SEARCH" description:"A list of DNS search domains"`
 	Privileged             bool              `toml:"privileged,omitzero" json:"privileged" long:"privileged" env:"DOCKER_PRIVILEGED" description:"Give extended privileges to container"`
+	UsernsMode             string            `toml:"userns_mode,omitempty" json:"userns_mode" long:"userns" env:"DOCKER_USERNS_MODE" description:"User namespace to use"`
 	CapAdd                 []string          `toml:"cap_add" json:"cap_add" long:"cap-add" env:"DOCKER_CAP_ADD" description:"Add Linux capabilities"`
 	CapDrop                []string          `toml:"cap_drop" json:"cap_drop" long:"cap-drop" env:"DOCKER_CAP_DROP" description:"Drop Linux capabilities"`
 	SecurityOpt            []string          `toml:"security_opt" json:"security_opt" long:"security-opt" env:"DOCKER_SECURITY_OPT" description:"Security Options"`
@@ -76,34 +76,6 @@
 	PullPolicy             DockerPullPolicy  `toml:"pull_policy,omitempty" json:"pull_policy" long:"pull-policy" env:"DOCKER_PULL_POLICY" description:"Image pull policy: never, if-not-present, always"`
 	ShmSize                int64             `toml:"shm_size,omitempty" json:"shm_size" long:"shm-size" env:"DOCKER_SHM_SIZE" description:"Shared memory size for docker images (in bytes)"`
 	ServicesTmpfs          map[string]string `toml:"services_tmpfs,omitempty" json:"services_tmpfs" long:"services-tmpfs" env:"DOCKER_SERVICES_TMPFS" description:"A toml table/json object with the format key=values. When set this will mount the specified path in the key as a tmpfs volume in all the service containers, using the options specified as key. For the supported options, see the documentation for the unix 'mount' command"`
-=======
-	Hostname               string           `toml:"hostname,omitempty" json:"hostname" long:"hostname" env:"DOCKER_HOSTNAME" description:"Custom container hostname"`
-	Image                  string           `toml:"image" json:"image" long:"image" env:"DOCKER_IMAGE" description:"Docker image to be used"`
-	CPUSetCPUs             string           `toml:"cpuset_cpus,omitempty" json:"cpuset_cpus" long:"cpuset-cpus" env:"DOCKER_CPUSET_CPUS" description:"String value containing the cgroups CpusetCpus to use"`
-	CPUS                   string           `toml:"cpus,omitempty" json:"cpus" long:"cpus" env:"DOCKER_CPUS" description:"Number of CPUs"`
-	DNS                    []string         `toml:"dns,omitempty" json:"dns" long:"dns" env:"DOCKER_DNS" description:"A list of DNS servers for the container to use"`
-	DNSSearch              []string         `toml:"dns_search,omitempty" json:"dns_search" long:"dns-search" env:"DOCKER_DNS_SEARCH" description:"A list of DNS search domains"`
-	Privileged             bool             `toml:"privileged,omitzero" json:"privileged" long:"privileged" env:"DOCKER_PRIVILEGED" description:"Give extended privileges to container"`
-	UsernsMode             string           `toml:"userns_mode,omitempty" json:"userns_mode" long:"userns" env:"DOCKER_USERNS_MODE" description:"User namespace to use"`
-	CapAdd                 []string         `toml:"cap_add" json:"cap_add" long:"cap-add" env:"DOCKER_CAP_ADD" description:"Add Linux capabilities"`
-	CapDrop                []string         `toml:"cap_drop" json:"cap_drop" long:"cap-drop" env:"DOCKER_CAP_DROP" description:"Drop Linux capabilities"`
-	SecurityOpt            []string         `toml:"security_opt" json:"security_opt" long:"security-opt" env:"DOCKER_SECURITY_OPT" description:"Security Options"`
-	Devices                []string         `toml:"devices" json:"devices" long:"devices" env:"DOCKER_DEVICES" description:"Add a host device to the container"`
-	DisableCache           bool             `toml:"disable_cache,omitzero" json:"disable_cache" long:"disable-cache" env:"DOCKER_DISABLE_CACHE" description:"Disable all container caching"`
-	Volumes                []string         `toml:"volumes,omitempty" json:"volumes" long:"volumes" env:"DOCKER_VOLUMES" description:"Bind mount a volumes"`
-	VolumeDriver           string           `toml:"volume_driver,omitempty" json:"volume_driver" long:"volume-driver" env:"DOCKER_VOLUME_DRIVER" description:"Volume driver to be used"`
-	CacheDir               string           `toml:"cache_dir,omitempty" json:"cache_dir" long:"cache-dir" env:"DOCKER_CACHE_DIR" description:"Directory where to store caches"`
-	ExtraHosts             []string         `toml:"extra_hosts,omitempty" json:"extra_hosts" long:"extra-hosts" env:"DOCKER_EXTRA_HOSTS" description:"Add a custom host-to-IP mapping"`
-	VolumesFrom            []string         `toml:"volumes_from,omitempty" json:"volumes_from" long:"volumes-from" env:"DOCKER_VOLUMES_FROM" description:"A list of volumes to inherit from another container"`
-	NetworkMode            string           `toml:"network_mode,omitempty" json:"network_mode" long:"network-mode" env:"DOCKER_NETWORK_MODE" description:"Add container to a custom network"`
-	Links                  []string         `toml:"links,omitempty" json:"links" long:"links" env:"DOCKER_LINKS" description:"Add link to another container"`
-	Services               []string         `toml:"services,omitempty" json:"services" long:"services" env:"DOCKER_SERVICES" description:"Add service that is started with container"`
-	WaitForServicesTimeout int              `toml:"wait_for_services_timeout,omitzero" json:"wait_for_services_timeout" long:"wait-for-services-timeout" env:"DOCKER_WAIT_FOR_SERVICES_TIMEOUT" description:"How long to wait for service startup"`
-	AllowedImages          []string         `toml:"allowed_images,omitempty" json:"allowed_images" long:"allowed-images" env:"DOCKER_ALLOWED_IMAGES" description:"Whitelist allowed images"`
-	AllowedServices        []string         `toml:"allowed_services,omitempty" json:"allowed_services" long:"allowed-services" env:"DOCKER_ALLOWED_SERVICES" description:"Whitelist allowed services"`
-	PullPolicy             DockerPullPolicy `toml:"pull_policy,omitempty" json:"pull_policy" long:"pull-policy" env:"DOCKER_PULL_POLICY" description:"Image pull policy: never, if-not-present, always"`
-	ShmSize                int64            `toml:"shm_size,omitempty" json:"shm_size" long:"shm-size" env:"DOCKER_SHM_SIZE" description:"Shared memory size for docker images (in bytes)"`
->>>>>>> 43a4e400
 }
 
 type DockerMachine struct {

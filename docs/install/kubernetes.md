# Run GitLab Runner on a Kubernetes cluster

<<<<<<< HEAD
To install the GitLab CI Runner on Kubernetes there are several resources that need to be defined and then pushed to the cluster with `kubectl`.  This topic covers how to:
1. Define the runner ConfigMap in a yaml file
1. Define the runner Deployment yaml file
1. Push the definitions to a Kubernetes cluster using `kubectl`
=======
TIP: **Tip:**
We also provide a [GitLab Runner Helm Chart](https://docs.gitlab.com/ce/install/kubernetes/gitlab_runner_chart.html)

To get started with the GitLab CI Runner on Kubernetes you need to define
resources that you can then push to the cluster with `kubectl`.
>>>>>>> 6659cb30

## Define the Runner `ConfigMap`

Create a file named `runner_config.yml` from the following example:

```yaml
apiVersion: v1
kind: ConfigMap
metadata:
  name: gitlab-runner
  namespace: gitlab
data:
  config.toml: |
    concurrent = 4

    [[runners]]
      name = "Kubernetes Runner"
      url = "https://gitlab.com"
      token = "...."
      executor = "kubernetes"
      [runners.kubernetes]
        namespace = "gitlab"
        image = "busybox"
```

Update the `url` and `token` with your values.  The parameter `image` is optional and is the default Docker image used to be used to run jobs.  

>**Notes:**
>* The `token` can be found in `/etc/gitlab-runner/config.toml` and should
have been generated after registering the Runner. It's not to be confused
with the registration token that can be found under your project's
**Settings > CI/CD > Runners settings**.  
>* Alternatively, you can obtain the runner token using the GitLab API 
`curl -X POST https://gitlab.com/api/v4/runners --form "token=<registration-token>"`
where `<registration token>` is obtained from the **Settings > CI/CD > Runners settings**.  
>* It is not recommended to use the `gitlab-managed-apps` namespace for this runner, that namespace should be reserved for applications installed through the GitLab UI.


## Define the Runner `Deployment`

Create a file named `runner_deployment.yml` from the following example:

```yaml
apiVersion: extensions/v1beta1
kind: Deployment
metadata:
  name: gitlab-runner
  namespace: gitlab
spec:
  replicas: 1
  selector:
    matchLabels:
      name: gitlab-runner
  template:
    metadata:
      labels:
        name: gitlab-runner
    spec:
      containers:
      - args:
        - run
        image: gitlab/gitlab-runner:latest
        name: gitlab-runner
        volumeMounts:
        - mountPath: /etc/gitlab-runner
          name: config
        - mountPath: /etc/ssl/certs
          name: cacerts
          readOnly: true
      restartPolicy: Always
      volumes:
      - configMap:
          name: gitlab-runner
        name: config
      - hostPath:
          path: /usr/share/ca-certificates/mozilla
        name: cacerts
```

## Push the definitions to Kubernetes

Assuming that your kubectl context has already been set to the cluster in question, issue these commands:

`kubectl apply -f runner_config.yml`.

`kubectl apply -f runner_deployment.yml`.

For more details see [Kubernetes executor](../executors/kubernetes.md)
and the [[runners.kubernetes] section of advanced configuration](../configuration/advanced-configuration.md#the-runners-kubernetes-section).<|MERGE_RESOLUTION|>--- conflicted
+++ resolved
@@ -1,17 +1,16 @@
 # Run GitLab Runner on a Kubernetes cluster
 
-<<<<<<< HEAD
+TIP: **Tip:**
+We also provide a [GitLab Runner Helm Chart](https://docs.gitlab.com/ce/install/kubernetes/gitlab_runner_chart.html)
+
 To install the GitLab CI Runner on Kubernetes there are several resources that need to be defined and then pushed to the cluster with `kubectl`.  This topic covers how to:
 1. Define the runner ConfigMap in a yaml file
 1. Define the runner Deployment yaml file
 1. Push the definitions to a Kubernetes cluster using `kubectl`
-=======
-TIP: **Tip:**
-We also provide a [GitLab Runner Helm Chart](https://docs.gitlab.com/ce/install/kubernetes/gitlab_runner_chart.html)
+
 
 To get started with the GitLab CI Runner on Kubernetes you need to define
 resources that you can then push to the cluster with `kubectl`.
->>>>>>> 6659cb30
 
 ## Define the Runner `ConfigMap`
 
